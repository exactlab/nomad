--- conflicted
+++ resolved
@@ -193,11 +193,8 @@
           path: prev ? prev.path + '/' + encodeURI(escapeBadPathChars(segment)) : rootPath,
           adaptor: prev ? await prev.adaptor.itemAdaptor(segment, api) : adaptor,
           next: null,
-<<<<<<< HEAD
           prev: prev,
-=======
           fetchDataCounter: 0,
->>>>>>> 7bee014f
           update: update
         }
         if (prev) {
@@ -386,13 +383,8 @@
       {icon && <Grid item className={classes.rightPaddedItem}>
         {React.createElement(icon, {fontSize: 'small', className: classes.icon})}
       </Grid>}
-<<<<<<< HEAD
-      <Grid item className={classNames(classes.childContainer, classes.rightPaddedItem, highlighted ? classes.highlighted : null)}>
+      <Grid item className={classNames(classes.childContainer, classes.rightPaddedItem)}>
         {children}
-=======
-      <Grid item className={classNames(classes.childContainer, classes.rightPaddedItem)}>
-        <Typography noWrap>{children}</Typography>
->>>>>>> 7bee014f
       </Grid>
       {chip && (
         <Grid item className={classes.rightPaddedItem}>
