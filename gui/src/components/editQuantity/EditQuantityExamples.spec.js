--- conflicted
+++ resolved
@@ -100,7 +100,6 @@
   await waitFor(() => expect(numberFieldValueInputInMeter.value).toEqual('1.5'))
   await waitFor(() => expect(numberFieldUnitInputInMeter.value).toEqual('Å'))
   await waitFor(() => expect(screen.queryByText(/"float_with_bounds": 1\.5e-10/i)).toBeInTheDocument())
-<<<<<<< HEAD
 
   // Test for the URLEditQuantity
   const UrlComponent = screen.getByTestId('URLEditQuantity')
@@ -116,7 +115,6 @@
   fireEvent.change(UrlTextbox(), { target: { value: 'https://nomad-lab.eu/' } })
   await waitFor(() => expect(invalidUrlMsg()).not.toBeInTheDocument())
   await waitFor(() => expect(redirectButton()).toBeInTheDocument())
-=======
 })
 
 test('Test UserEditQuantity', async () => {
@@ -140,5 +138,4 @@
   await waitFor(() => expect(userFieldInput.value).toEqual('Markus Scheidgen (FHI)'))
 
   closeAPI()
->>>>>>> 34b60557
 })