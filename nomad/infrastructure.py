# Copyright 2018 Markus Scheidgen
#
# Licensed under the Apache License, Version 2.0 (the "License");
# you may not use this file except in compliance with the License.
# You may obtain a copy of the License at
#
#   http://www.apache.org/licenses/LICENSE-2.0
#
# Unless required by applicable law or agreed to in writing, software
# distributed under the License is distributed on an"AS IS" BASIS,
# WITHOUT WARRANTIES OR CONDITIONS OF ANY KIND, either express or implied.
# See the License for the specific language governing permissions and
# limitations under the License.

"""
This module provides function to establish connections to the database, searchengine, etc.
infrastructure services.
"""

import os.path
import shutil
from contextlib import contextmanager
import psycopg2
import psycopg2.extensions
from sqlalchemy import create_engine
from sqlalchemy.orm import Session
from elasticsearch.exceptions import RequestError
from elasticsearch_dsl import connections
from mongoengine import connect
from passlib.hash import bcrypt

from nomad import config, utils

logger = utils.get_logger(__name__)

elastic_client = None
""" The elastic search client. """

mongo_client = None
""" The pymongo mongodb client. """

repository_db = None
""" The repository postgres db sqlalchemy session. """
repository_db_conn = None
""" The repository postgres db sqlalchemy connection. """


def setup():
    """
    Uses the current configuration (nomad/config.py and environemnt) to setup all the
    infrastructure services (repository db, mongo, elastic search) and logging.
    Will create client instances for the databases and has to be called before they
    can be used.
    """
    global elastic_client
    setup_logging()
    setup_mongo()
    setup_elastic()
    setup_repository_db()


def setup_logging():
    utils.configure_logging()
    logger.info(
        'setup logging',
        logstash=config.logstash.enabled,
        logstash_host=config.logstash.host,
        logstash_port=config.logstash.tcp_port,
        logstash_level=config.logstash.level)


def setup_mongo():
    """ Creates connection to mongodb. """
    global mongo_client
    mongo_client = connect(db=config.mongo.db_name, host=config.mongo.host, port=config.mongo.port)
    logger.info('setup mongo connection')


def setup_elastic():
    """ Creates connection to elastic search. """
    global elastic_client
    elastic_client = connections.create_connection(
        hosts=['%s:%d' % (config.elastic.host, config.elastic.port)])
    logger.info('setup elastic connection')

    try:
        from nomad.repo import RepoCalc
        RepoCalc.init()
        from nomad.search import Entry
        Entry.init()
    except RequestError as e:
        if e.status_code == 400 and 'resource_already_exists_exception' in e.error:
            pass  # happens if two services try this at the same time
        else:
            raise e
    else:
        logger.info('init elastic index')


def setup_repository_db():
    """
    Makes sure that a minimal NOMAD-coe repository postgres db exists.
    Returns:
        An sqlalchemy session for the NOMAD-coe repository postgres db.
    """
    # ensure that the database exists
    exists = False
    try:
        with repository_db_connection():
            logger.info('repository db postgres database already exists')
            exists = True
    except psycopg2.OperationalError as e:
        if not ('database "%s" does not exist' % config.repository_db.dbname) in str(e):
            raise e
    if not exists:
        logger.info('repository db postgres database does not exist')
        try:
            with repository_db_connection(dbname='postgres', with_trans=False) as con:
                with con.cursor() as cursor:
                    cursor.execute("CREATE DATABASE %s  ;" % config.repository_db.dbname)
                logger.info('repository db postgres database created')
        except Exception as e:
            logger.info('could not create repository db postgres database', exc_info=e)
            raise e

    # ensure that the schema exists
    with repository_db_connection() as conn:
        with conn.cursor() as cur:
            cur.execute(
                "select exists(select * from information_schema.tables "
                "where table_name='users')")
            exists = cur.fetchone()[0]
    if not exists:
        logger.info('repository db postgres schema does not exists')
        reset_repository_db()
    else:
        logger.info('repository db postgres schema already exists')

    # set the admin user password
    with repository_db_connection() as conn:
        with conn.cursor() as cur:
            cur.execute(
                "UPDATE public.users SET password='%s' WHERE user_id=1;" %
                bcrypt.encrypt(config.services.admin_password, ident='2y'))

    global repository_db
    global repository_db_conn

    url = 'postgresql://%s:%s@%s:%d/%s' % (
        config.repository_db.user,
        config.repository_db.password,
        config.repository_db.host,
        config.repository_db.port,
        config.repository_db.dbname)
    engine = create_engine(url, echo=False)

    repository_db_conn = engine.connect()
    repository_db = Session(bind=repository_db_conn, autocommit=True)
    logger.info('setup repository db')


def reset():
    """
    Resets the databases mongo, elastic/calcs, repository db and all files. Be careful.
    In contrast to :func:`remove`, it will only remove the contents of dbs and indicies.
    This function just attempts to remove everything, there is no exception handling
    or any warranty it will succeed.
    """
    try:
        if not mongo_client:
            setup_mongo()
        mongo_client.drop_database(config.mongo.db_name)
        logger.info('mongodb resetted')
    except Exception as e:
        logger.error('exception reset mongodb', exc_info=e)

    try:
        if not elastic_client:
            setup_elastic()
        elastic_client.indices.delete(index=config.elastic.index_name)
        from nomad.repo import RepoCalc
        RepoCalc.init()
        logger.info('elastic index resetted')
    except Exception as e:
        logger.error('exception resetting elastic', exc_info=e)

    try:
        reset_repository_db()
        logger.info('repository db resetted')
    except Exception as e:
        logger.error('exception resetting repository db', exc_info=e)

    logger.info('reset files')
    try:
        shutil.rmtree(config.fs.objects, ignore_errors=True)
        shutil.rmtree(config.fs.tmp, ignore_errors=True)
    except Exception as e:
        logger.error('exception deleting files', exc_info=e)


def remove():
    """
    Removes the databases mongo, elastic, repository db, and all files. Be careful.
    This function just attempts to remove everything, there is no exception handling
    or any warranty it will succeed.
    """
    try:
        if not mongo_client:
            setup_mongo()
        mongo_client.drop_database(config.mongo.db_name)
        logger.info('mongodb deleted')
    except Exception as e:
        logger.error('exception deleting mongodb', exc_info=e)

    try:
        if not elastic_client:
            setup_elastic()
        elastic_client.indices.delete(index=config.elastic.index_name)
        logger.info('elastic index')
    except Exception as e:
        logger.error('exception deleting elastic', exc_info=e)

    try:
        if repository_db is not None:
            repository_db.expunge_all()
            repository_db.invalidate()
        if repository_db_conn is not None:
            repository_db_conn.close()
        with repository_db_connection(dbname='postgres', with_trans=False) as con:
            with con.cursor() as cur:
                cur.execute('DROP DATABASE IF EXISTS %s' % config.repository_db.dbname)
        logger.info('repository db deleted')
    except Exception as e:
        logger.error('exception deleting repository db', exc_info=e)

    logger.info('reset files')
    try:
        shutil.rmtree(config.fs.objects, ignore_errors=True)
        shutil.rmtree(config.fs.tmp, ignore_errors=True)
    except Exception as e:
        logger.error('exception deleting files', exc_info=e)


@contextmanager
def repository_db_connection(dbname=None, with_trans=True):
    """ Contextmanager for a psycopg2 session for the NOMAD-coe repository postgresdb """
    repository_db_dict = config.repository_db._asdict()
    if dbname is not None:
        repository_db_dict.update(dbname=dbname)
    conn_str = "host='%s' port=%d dbname='%s' user='%s' password='%s'" % (
        repository_db_dict['host'],
        repository_db_dict['port'],
        repository_db_dict['dbname'],
        repository_db_dict['user'],
        repository_db_dict['password'])

    conn = psycopg2.connect(conn_str)
    if not with_trans:
        conn.set_isolation_level(psycopg2.extensions.ISOLATION_LEVEL_AUTOCOMMIT)
    try:
        yield conn
    except Exception as e:
        logger.error('Unhandled exception within repository db connection.', exc_info=e)
        conn.rollback()
        conn.close()
        return

    conn.commit()
    conn.close()


def reset_repository_db():
    """ Drops the existing NOMAD-coe repository postgres schema and creates a new minimal one. """
    old_repository_db = repository_db

    # invalidate and close all connections and sessions
    if repository_db is not None:
        repository_db.expunge_all()
        repository_db.invalidate()
    if repository_db_conn is not None:
        repository_db_conn.close()

    # perform the reset
    with repository_db_connection(with_trans=False) as conn:
        with conn.cursor() as cur:
            try:
                cur.execute("DROP SCHEMA public CASCADE;")
            except psycopg2.ProgrammingError:
                pass

            cur.execute(
<<<<<<< HEAD
                "DROP SCHEMA IF EXISTS public CASCADE;"
=======
>>>>>>> af03670b
                "CREATE SCHEMA public;"
                "GRANT ALL ON SCHEMA public TO postgres;"
                "GRANT ALL ON SCHEMA public TO public;")
            sql_file = os.path.join(os.path.dirname(__file__), 'empty_repository_db.sql')
            cur.execute(open(sql_file, 'r').read())
            logger.info('(re-)created repository db postgres schema')

    # try tp repair existing db connections
    if old_repository_db is not None:
        setup_repository_db()
        old_repository_db.bind = repository_db_conn<|MERGE_RESOLUTION|>--- conflicted
+++ resolved
@@ -283,16 +283,9 @@
     # perform the reset
     with repository_db_connection(with_trans=False) as conn:
         with conn.cursor() as cur:
-            try:
-                cur.execute("DROP SCHEMA public CASCADE;")
-            except psycopg2.ProgrammingError:
-                pass
+            cur.execute("DROP SCHEMA IF EXISTS public CASCADE;")
 
             cur.execute(
-<<<<<<< HEAD
-                "DROP SCHEMA IF EXISTS public CASCADE;"
-=======
->>>>>>> af03670b
                 "CREATE SCHEMA public;"
                 "GRANT ALL ON SCHEMA public TO postgres;"
                 "GRANT ALL ON SCHEMA public TO public;")
