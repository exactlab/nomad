#
# Copyright The NOMAD Authors.
#
# This file is part of NOMAD. See https://nomad-lab.eu for further info.
#
# Licensed under the Apache License, Version 2.0 (the "License");
# you may not use this file except in compliance with the License.
# You may obtain a copy of the License at
#
#     http://www.apache.org/licenses/LICENSE-2.0
#
# Unless required by applicable law or agreed to in writing, software
# distributed under the License is distributed on an "AS IS" BASIS,
# WITHOUT WARRANTIES OR CONDITIONS OF ANY KIND, either express or implied.
# See the License for the specific language governing permissions and
# limitations under the License.
#

'''
This module describes all configurable parameters for the nomad python code. The
configuration is used for all executed python code including API, worker, CLI, and other
scripts. To use the configuration in your own scripts or new modules, simply import
this module.

All parameters are structured into objects for two reasons. First, to have
categories. Second, to allow runtime manipulation that is not effected
by python import logic. The categories are choosen along infrastructure components:
``mongo``, ``elastic``, etc.

This module also provides utilities to read the configuration from environment variables
and .yaml files. This is done automatically on import. The precedence is env over .yaml
over defaults.

.. autoclass:: nomad.config.NomadConfig
.. autofunction:: nomad.config.load_config
'''

import logging
import os
import os.path
import yaml
import warnings
from typing import Dict, Any

try:
    from nomad import gitinfo
except ImportError:
    git_root = os.path.join(os.path.dirname(__file__), '..')
    cwd = os.getcwd()
    os.chdir(git_root)
    os.system('./gitinfo.sh')
    os.chdir(cwd)

    from nomad import gitinfo


warnings.filterwarnings('ignore', message='numpy.dtype size changed')
warnings.filterwarnings('ignore', message='numpy.ufunc size changed')


class NomadConfig(dict):
    '''
    A class for configuration categories. It is a dict subclass that uses attributes as
    key/value pairs.
    '''
    def __init__(self, **kwargs):
        super().__init__(**kwargs)

    def __getattr__(self, name):
        if name in self:
            return self[name]
        else:
            raise AttributeError("No such attribute: " + name)

    def __setattr__(self, name, value):
        self[name] = value

    def __delattr__(self, name):
        if name in self:
            del self[name]
        else:
            raise AttributeError("No such attribute: " + name)

    def customize(self, custom_settings: Dict[str, Any]) -> 'NomadConfig':
        '''
        Returns a new NomadConfig object, created by taking a copy of the current config and
        updating it with the settings defined in `custom_settings`. The `custom_settings` dict
        must not contain any new keys (keys not defined in this NomadConfig). If it does,
        an exception will be raised.
        '''
        rv = NomadConfig(**self)
        if custom_settings:
            for k, v in custom_settings.items():
                assert k in rv, f'Invalid setting: {k}'
                rv[k] = v
        return rv


CELERY_WORKER_ROUTING = 'worker'
CELERY_QUEUE_ROUTING = 'queue'

rabbitmq = NomadConfig(
    host='localhost',
    user='rabbitmq',
    password='rabbitmq'
)


def rabbitmq_url():
    return 'pyamqp://%s:%s@%s//' % (rabbitmq.user, rabbitmq.password, rabbitmq.host)


celery = NomadConfig(
    max_memory=64e6,  # 64 GB
    timeout=1800,  # 1/2 h
    acks_late=False,
    routing=CELERY_QUEUE_ROUTING,
    priorities={
        'Upload.process_upload': 5,
        'Upload.delete_upload': 9,
        'Upload.publish_upload': 10
    }
)

fs = NomadConfig(
    tmp='.volumes/fs/tmp',
    staging='.volumes/fs/staging',
    staging_external=None,
    public='.volumes/fs/public',
    public_external=None,
    local_tmp='/tmp',
    prefix_size=2,
    archive_version_suffix='v1',
    working_directory=os.getcwd()
)

try:
    fs.staging_external = os.path.abspath(fs.staging)
    fs.public_external = os.path.abspath(fs.public)
except Exception:
    pass

elastic = NomadConfig(
    host='localhost',
    port=9200,
    timeout=60,
    bulk_timeout=600,
    bulk_size=1000,
    entries_per_material_cap=1000,
    entries_index='nomad_entries_v1',
    materials_index='nomad_materials_v1',
)

keycloak = NomadConfig(
    public_server_url=None,
    server_url='https://nomad-lab.eu/fairdi/keycloak/auth/',
    realm_name='fairdi_nomad_prod',
    username='admin',
    password='password',
    client_id='nomad_public',
    client_secret=None,
    oasis=False)

mongo = NomadConfig(
    host='localhost',
    port=27017,
    db_name='nomad_v1'
)

logstash = NomadConfig(
    enabled=False,
    host='localhost',
    tcp_port='5000',
    level=logging.DEBUG
)

services = NomadConfig(
    api_host='localhost',
    api_port=8000,
    api_base_path='/fairdi/nomad/latest',
    api_secret='defaultApiSecret',
    api_chaos=0,
    admin_user_id='00000000-0000-0000-0000-000000000000',
    not_processed_value='not processed',
    unavailable_value='unavailable',
    https=False,
    https_upload=False,
    upload_limit=10,
    force_raw_file_decoding=False,
    download_scan_size=500,
    download_scan_timeout=u'30m'
)

oasis = NomadConfig(
    central_nomad_api_url='https://nomad-lab.eu/prod/v1/api',
    central_nomad_deployment_id='nomad-lab.eu/prod/v1',
    allowed_users=None  # a list of usernames or user account emails
)

tests = NomadConfig(
    default_timeout=30
)


def api_url(ssl: bool = True, api: str = 'api', api_host: str = None, api_port: int = None):
    '''
    Returns the url of the current running nomad API. This is for server-side use.
    This is not the NOMAD url to use as a client, use `nomad.config.client.url` instead.
    '''
    if api_port is None:
        api_port = services.api_port
    if api_host is None:
        api_host = services.api_host
    protocol = 'https' if services.https and ssl else 'http'
    host_and_port = api_host
    if api_port not in [80, 443]:
        host_and_port += ':' + str(api_port)
    base_path = services.api_base_path.strip('/')
    return f'{protocol}://{host_and_port}/{base_path}/{api}'


def gui_url(page: str = None):
    base = api_url(True)[:-3]
    if base.endswith('/'):
        base = base[:-1]

    if page is not None:
        return '%s/gui/%s' % (base, page)

    return '%s/gui' % base


def _check_config():
    """Used to check that the current configuration is valid. Should only be
    called once after the final config is loaded.

    Raises:
        AssertionError: if there is a contradiction or invalid values in the
            config file settings.
    """
    # The AFLOW symmetry information is checked once on import
    proto_symmetry_tolerance = normalize.prototype_symmetry_tolerance
    symmetry_tolerance = normalize.symmetry_tolerance
    if proto_symmetry_tolerance != symmetry_tolerance:
        raise AssertionError(
            "The AFLOW prototype information is outdated due to changed tolerance "
            "for symmetry detection. Please update the AFLOW prototype information "
            "by running the CLI command 'nomad admin ops prototype-update "
            "--matches-only'."
        )

    if normalize.springer_db_path and not os.path.exists(normalize.springer_db_path):
        normalize.springer_db_path = None

    if keycloak.public_server_url is None:
        keycloak.public_server_url = keycloak.server_url


mail = NomadConfig(
    enabled=False,
    with_login=False,
    host='',
    port=8995,
    user='',
    password='',
    from_address='support@nomad-lab.eu',
    cc_address='support@nomad-lab.eu'
)

normalize = NomadConfig(
    # The system size limit for running the dimensionality analysis. For very
    # large systems the dimensionality analysis will get too expensive.
    system_classification_with_clusters_threshold=64,
    # Symmetry tolerance controls the precision used by spglib in order to find
    # symmetries. The atoms are allowed to move 1/2*symmetry_tolerance from
    # their symmetry positions in order for spglib to still detect symmetries.
    # The unit is angstroms. The value of 0.1 is used e.g. by Materials Project
    # according to
    # https://pymatgen.org/pymatgen.symmetry.analyzer.html#pymatgen.symmetry.analyzer.SpacegroupAnalyzer
    symmetry_tolerance=0.1,
    # The symmetry tolerance used in aflow prototype matching. Should only be
    # changed before re-running the prototype detection.
    prototype_symmetry_tolerance=0.1,
    # Maximum number of atoms in the single cell of a 2D material for it to be
    # considered valid.
    max_2d_single_cell_size=7,
    # The distance tolerance between atoms for grouping them into the same
    # cluster. Used in detecting system type.
    cluster_threshold=2.5,
    # Defines the "bin size" for rounding cell angles for the material hash
    angle_rounding=float(10.0),  # unit: degree
    # The threshold for a system to be considered "flat". Used e.g. when
    # determining if a 2D structure is purely 2-dimensional to allow extra rigid
    # transformations that are improper in 3D but proper in 2D.
    flat_dim_threshold=0.1,
    # The threshold for point equality in k-space. Unit: 1/m.
    k_space_precision=150e6,
    # The energy threshold for how much a band can be on top or below the fermi
    # level in order to still detect a gap. Unit: Joule.
    band_structure_energy_tolerance=8.01088e-21,  # 0.05 eV
    springer_db_path=os.path.join(
        os.path.dirname(os.path.abspath(__file__)),
        'normalizing/data/springer.msg'
    )
)

paths = NomadConfig(
    similarity="",
)

client = NomadConfig(
    user='leonard.hofstadter@nomad-fairdi.tests.de',
    password='password',
    url='http://nomad-lab.eu/prod/v1/api'
)

datacite = NomadConfig(
    mds_host='https://mds.datacite.org',
    enabled=False,
    prefix='10.17172',
    user='*',
    password='*'
)

meta = NomadConfig(
<<<<<<< HEAD
    version='1.1.0',
=======
    version='1.0.8',
>>>>>>> 78e0f1e6
    commit=gitinfo.commit,
    deployment='devel',
    label=None,
    default_domain='dft',
    service='unknown nomad service',
    name='novel materials discovery (NOMAD)',
    description='A FAIR data sharing platform for materials science data',
    homepage='https://nomad-lab.eu',
    source_url='https://gitlab.mpcdf.mpg.de/nomad-lab/nomad-FAIR',
    maintainer_email='markus.scheidgen@physik.hu-berlin.de',
    deployment_id='nomad-lab.eu/prod/v1',
    beta=None
)

gitlab = NomadConfig(
    private_token='not set'
)

reprocess = NomadConfig(
    # Configures standard behaviour when reprocessing.
    # Note, the settings only matter for published uploads and entries. For uploads in
    # staging, we always reparse, add newfound entries, and delete unmatched entries.
    rematch_published=True,
    reprocess_existing_entries=True,
    use_original_parser=False,
    add_matched_entries_to_published=True,
    delete_unmatched_published_entries=False,
    index_invidiual_entries=False
)

process = NomadConfig(
    index_materials=True,
    reuse_parser=True,
    metadata_file_name='nomad',
    metadata_file_extensions=('json', 'yaml', 'yml')
)

bundle_import = NomadConfig(
    # Basic settings
    allow_bundles_from_oasis=True,  # If oasis admins can "push" bundles to this NOMAD deployment
    allow_unpublished_bundles_from_oasis=False,  # If oasis admins can "push" bundles of unpublished uploads
    required_nomad_version='1.0.0',  # Minimum  nomad version of bundles required for import

    default_settings=NomadConfig(
        # Default settings for the import_bundle process.
        # Note, admins, and only admins, can override these settings when importing a bundle.
        # This means that if oasis admins pushes bundles to this NOMAD deployment, these
        # default settings will be applied.
        include_raw_files=True,
        include_archive_files=False,
        include_datasets=True,
        include_bundle_info=True,  # Keeps the bundle_info.json file (not necessary but nice to have)
        keep_original_timestamps=False,  # If all time stamps (create time, publish time etc) should be imported from the bundle
        set_from_oasis=True,  # If the from_oasis flag and oasis_deployment_id should be set
        delete_upload_on_fail=False,  # If False, it is just removed from the ES index on failure
        delete_bundle_when_done=True,  # Deletes the source bundle when done (regardless of success)
        also_delete_bundle_parent_folder=True,  # Also deletes the parent folder, if it is empty.
        trigger_processing=True,  # If the upload should be processed when the import is done.

        # When importing with trigger_processing=True, the settings below control the
        # initial processing behaviour (see the config for `reprocess` for more info).
        rematch_published=True,
        reprocess_existing_entries=True,
        use_original_parser=False,
        add_matched_entries_to_published=True,
        delete_unmatched_published_entries=False
    )
)

<<<<<<< HEAD
north = NomadConfig(
    hub_ip_connect='172.17.0.1',  # Set this to host.docker.internal on windows/macos.
    hub_connect_url=None,
    hub_ip='0.0.0.0',
    docker_network=None,
    hub_host='localhost',
    hub_port=9000,
    shared_fs='.volumes/fs/north/shared',
    users_fs='.volumes/fs/north/users',
    jupyterhub_crypt_key=None,
    windows=True  # enable windows (as in windows the OS) hacks
)


def north_url(ssl: bool = True):
    return api_url(ssl=ssl, api='north', api_host=north.hub_host, api_port=north.hub_port)


=======
archive = NomadConfig(
    block_size=256 * 1024,
    read_buffer_size=256 * 1024,  # GPFS needs at least 256K to achieve decent performance
    max_process_number=20,  # maximum number of processes can be assigned to process archive query
    min_entires_per_process=20  # minimum number of entries per process
)

>>>>>>> 78e0f1e6
auxfile_cutoff = 100
parser_matching_size = 150 * 80  # 150 lines of 80 ASCII characters per line
console_log_level = logging.WARNING
max_upload_size = 32 * (1024 ** 3)
raw_file_strip_cutoff = 1000
max_entry_download = 500000
encyclopedia_base = "https://nomad-lab.eu/prod/rae/encyclopedia/#"
aitoolkit_enabled = False
use_empty_parsers = False


def normalize_loglevel(value, default_level=logging.INFO):
    plain_value = value
    if plain_value is None:
        return default_level
    else:
        try:
            return int(plain_value)
        except ValueError:
            return getattr(logging, plain_value)


_transformations = {
    'console_log_level': normalize_loglevel,
    'logstash_level': normalize_loglevel
}


# use std python logger, since logging is not configured while loading configuration
logger = logging.getLogger(__name__)


def _apply(key, value, raise_error: bool = True) -> None:
    '''
    Changes the config according to given key and value. The first part of a key
    (with ``_`` as a separator) is interpreted as a group of settings. E.g. ``fs_staging``
    leading to ``config.fs.staging``.
    '''
    full_key = key
    try:
        group_key, config_key = full_key.split('_', 1)
    except Exception:
        if raise_error:
            logger.error(f'config key does not exist: {full_key}')
        return

    current = globals()

    if group_key not in current:
        if key not in current:
            if raise_error:
                logger.error(f'config key does not exist: {full_key}')
            return
    else:
        current = current[group_key]
        if not isinstance(current, NomadConfig):
            if raise_error:
                logger.error(f'config key does not exist: {full_key}')
            return

        if config_key not in current:
            if raise_error:
                logger.error(f'config key does not exist: {full_key}')
            return

        key = config_key

    try:
        current_value = current[key]
        if current_value is not None and not isinstance(value, type(current_value)):
            value = _transformations.get(full_key, type(current_value))(value)

        current[key] = value
        logger.info(f'set config setting {full_key}={value}')
    except Exception as e:
        logger.error(f'cannot set config setting {full_key}={value}: {e}')


def _apply_env_variables():
    kwargs = {
        key[len('NOMAD_'):].lower(): value
        for key, value in os.environ.items()
        if key.startswith('NOMAD_') and key != 'NOMAD_CONFIG'}

    for key, value in kwargs.items():
        _apply(key, value, raise_error=False)


def _apply_nomad_yaml():
    config_file = os.environ.get('NOMAD_CONFIG', 'nomad.yaml')

    if not os.path.exists(config_file):
        return

    with open(config_file, 'r') as stream:
        try:
            config_data = yaml.load(stream, Loader=getattr(yaml, 'FullLoader'))
        except yaml.YAMLError as e:
            logger.error(f'cannot read nomad config: {e}')
            return

    if not config_data:
        return

    for key, value in config_data.items():
        if isinstance(value, dict):
            group_key = key
            for key, value in value.items():
                _apply(f'{group_key}_{key}', value)
        else:
            _apply(key, value)


def load_config():
    '''
    Loads the configuration from nomad.yaml and environment.
    '''
    _apply_nomad_yaml()
    _apply_env_variables()
    _check_config()


load_config()<|MERGE_RESOLUTION|>--- conflicted
+++ resolved
@@ -323,11 +323,7 @@
 )
 
 meta = NomadConfig(
-<<<<<<< HEAD
     version='1.1.0',
-=======
-    version='1.0.8',
->>>>>>> 78e0f1e6
     commit=gitinfo.commit,
     deployment='devel',
     label=None,
@@ -397,7 +393,6 @@
     )
 )
 
-<<<<<<< HEAD
 north = NomadConfig(
     hub_ip_connect='172.17.0.1',  # Set this to host.docker.internal on windows/macos.
     hub_connect_url=None,
@@ -408,15 +403,9 @@
     shared_fs='.volumes/fs/north/shared',
     users_fs='.volumes/fs/north/users',
     jupyterhub_crypt_key=None,
-    windows=True  # enable windows (as in windows the OS) hacks
-)
-
-
-def north_url(ssl: bool = True):
-    return api_url(ssl=ssl, api='north', api_host=north.hub_host, api_port=north.hub_port)
-
-
-=======
+    windows=True,  # enable windows (as in windows the OS) hacks
+)
+
 archive = NomadConfig(
     block_size=256 * 1024,
     read_buffer_size=256 * 1024,  # GPFS needs at least 256K to achieve decent performance
@@ -424,7 +413,11 @@
     min_entires_per_process=20  # minimum number of entries per process
 )
 
->>>>>>> 78e0f1e6
+
+def north_url(ssl: bool = True):
+    return api_url(ssl=ssl, api='north', api_host=north.hub_host, api_port=north.hub_port)
+
+
 auxfile_cutoff = 100
 parser_matching_size = 150 * 80  # 150 lines of 80 ASCII characters per line
 console_log_level = logging.WARNING
