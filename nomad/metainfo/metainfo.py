# Copyright 2018 Markus Scheidgen
#
# Licensed under the Apache License, Version 2.0 (the "License");
# you may not use this file except in compliance with the License.
# You may obtain a copy of the License at
#
#   http://www.apache.org/licenses/LICENSE-2.0
#
# Unless required by applicable law or agreed to in writing, software
# distributed under the License is distributed on an"AS IS" BASIS,
# WITHOUT WARRANTIES OR CONDITIONS OF ANY KIND, either express or implied.
# See the License for the specific language governing permissions and
# limitations under the License.

from typing import Type, TypeVar, Union, Tuple, Iterable, List, Any, Dict, Set, \
    Callable as TypingCallable, cast
from collections.abc import Iterable as IterableABC
import sys
import inspect
import re
import json
import itertools

import numpy as np
import pint
import pint.unit
import pint.quantity
import aniso8601
from datetime import datetime
import pytz
import docstring_parser
import flask_restplus.inputs


m_package: 'Package' = None

is_bootstrapping = True
MSectionBound = TypeVar('MSectionBound', bound='MSection')
T = TypeVar('T')

# Make pylint believe all bootstrap quantities are actual properties even though
# we have to initialize them to None due to bootstrapping
_placeholder_quantity: 'Quantity' = property()  # type: ignore
if True:
    _placeholder_quantity: 'Quantity' = None  # type: ignore

_primitive_types = {str: str, int: int, float: float, bool: bool}


# Metainfo errors

class MetainfoError(Exception):
    ''' Metainfo related errors. '''
    pass


class DeriveError(MetainfoError):
    ''' An error occurred while computing a derived value. '''
    pass


class MetainfoReferenceError(MetainfoError):
    ''' An error indicating that a reference could not be resolved. '''
    pass


# Metainfo quantity data types

class MEnum():
    '''Allows to define str types with values limited to a pre-set list of possible values.'''
    def __init__(self, *args, **kwargs):
        # Supports one big list in place of args
        if len(args) == 1 and isinstance(args[0], list):
            args = args[0]

        # If non-named arguments are given, the default is to have them placed
        # into a dictionary with their string value as both the enum name and
        # the value.
        for arg in args:
            if arg in kwargs:
                raise ValueError("Duplicate value '{}' provided for enum".format(arg))
            kwargs[arg] = arg

        self._values = set(kwargs.values())  # For allowing constant time member check
        self._map = kwargs

    def __getattr__(self, attr):
        return self._map[attr]


class MProxy():
    ''' A placeholder object that acts as reference to a value that is not yet resolved.

    Attributes:
        url: The reference represented as an URL string.
    '''

    def __init__(
            self, m_proxy_url: str, m_proxy_section: 'MSection' = None,
            m_proxy_quantity: 'Quantity' = None):
        self.m_proxy_url = m_proxy_url
        self.m_proxy_section = m_proxy_section
        self.m_proxy_resolved = None
        self.m_proxy_quantity = m_proxy_quantity

    def m_proxy_resolve(self):
        if self.m_proxy_section and self.m_proxy_quantity and not self.m_proxy_resolved:
            self.m_proxy_resolved = self.m_proxy_quantity.type.resolve(self)

        if self.m_proxy_resolved is not None and isinstance(self, MProxy):
            setattr(self, '__class__', self.m_proxy_resolved.__class__)
            self.__dict__.update(**self.m_proxy_resolved.__dict__)

        return self.m_proxy_resolved

    def __getattr__(self, key):
        if self.m_proxy_resolve() is not None:
            return getattr(self.m_proxy_resolved, key)

        raise ReferenceError('could not resolve %s' % self.m_proxy_url)


class SectionProxy(MProxy):
    def m_proxy_resolve(self):
        if self.m_proxy_section and not self.m_proxy_resolved:
            root = self.m_proxy_section
            while root is not None and not isinstance(root, Package):
                root = root.m_parent

            if isinstance(root, Package):
                self.m_proxy_resolved = root.all_definitions.get(self.m_proxy_url)

            if self.m_proxy_resolved is None:
                raise ReferenceError('could not resolve %s' % self.m_proxy_url)

        return self.m_proxy_resolved


class DataType:
    '''
    Allows to define custom data types that can be used in the meta-info.

    The metainfo supports the most types out of the box. These includes the python build-in
    primitive types (int, bool, str, float, ...), references to sections, and enums.
    However, in some occasions you need to add custom data types.

    This base class lets you customize various aspects of value treatment. This includes
    type checks and various value transformations. This allows to store values in the
    section differently from how the usermight set/get them, and it allows to have non
    serializeable values that are transformed on de-/serialization.
    '''
    def set_normalize(self, section: 'MSection', quantity_def: 'Quantity', value: Any) -> Any:
        ''' Transforms the given value before it is set and checks its type. '''
        return value

    def get_normalize(self, section: 'MSection', quantity_def: 'Quantity', value: Any) -> Any:
        ''' Transforms the given value when it is get. '''
        return value

    def serialize(self, section: 'MSection', quantity_def: 'Quantity', value: Any) -> Any:
        ''' Transforms the given value when making the section serializeable. '''
        return value

    def deserialize(self, section: 'MSection', quantity_def: 'Quantity', value: Any) -> Any:
        ''' Transforms the given value from its serializeable form. '''
        return value


range_re = re.compile(r'(\d)\.\.(\d|\*)')


class _Dimension(DataType):

    def set_normalize(self, section, quantity_def: 'Quantity', value):
        if isinstance(value, int):
            return value

        if isinstance(value, str):
            if value.isidentifier():
                return value
            if re.match(range_re, value):
                return value

        if isinstance(value, Section):
            return value

        if isinstance(value, type) and hasattr(value, 'm_def'):
            return value

        if isinstance(value, str):
            # TODO raise a warning or allow this?
            # In the old metainfo there are cases where an expression is used
            # that is later evaluated in the parser
            return value

        raise TypeError('%s is not a valid dimension' % str(value))

    @staticmethod
    def check_dimension(section, dimension, length):
        if isinstance(dimension, int):
            return dimension == length
        if isinstance(dimension, str):
            if dimension.isidentifier():
                return dimension == getattr(section, dimension)

            m = re.match(range_re, dimension)
            start = int(m.group(1))
            end = -1 if m.group(2) == '*' else int(m.group(2))
            return start <= length and (end == -1 or length <= end)


class _Unit(DataType):
    def set_normalize(self, section, quantity_def: 'Quantity', value):
        if isinstance(value, str):
            value = units.parse_units(value)

        elif not isinstance(value, pint.unit._Unit):
            raise TypeError('Units must be given as str or pint Unit instances.')

        return value

    def serialize(self, section, quantity_def: 'Quantity', value):
        return value.__str__()

    def deserialize(self, section, quantity_def: 'Quantity', value):
        return units.parse_units(value)


units = pint.UnitRegistry()
''' The default pint unit registry that should be used to give units to quantity definitions. '''


class _Callable(DataType):
    def serialize(self, section, quantity_def: 'Quantity', value):
        raise MetainfoError('Callables cannot be serialized')

    def deserialize(self, section, quantity_def: 'Quantity', value):
        raise MetainfoError('Callables cannot be serialized')


class _QuantityType(DataType):
    ''' Data type for defining the type of a metainfo quantity.

    A metainfo quantity type can be one of

    - python build-in primitives: int, float, bool, str
    - numpy dtypes, e.g. f, int32
    - a section definition to define references
    - an MEnum instance to use it's values as possible str values
    - a custom datatype, i.e. instance of :class:`DataType`
    - Any
    '''

    def set_normalize(self, section, quantity_def, value):
        if value in [str, int, float, bool]:
            return value

        if isinstance(value, MEnum):
            for enum_value in value._values:
                if not isinstance(enum_value, str):
                    raise TypeError('MEnum value %s is not a string.' % enum_value)
            return value

        if type(value) == np.dtype:
            return value

        if isinstance(value, Section):
            return value

        if isinstance(value, Reference) and isinstance(value.target_section_def, MProxy):
            proxy = value.target_section_def
            proxy.m_proxy_section = section
            proxy.m_proxy_quantity = quantity_def
            return value

        if isinstance(value, DataType):
            return value

        if value == Any:
            return value

        if isinstance(value, type):
            section = getattr(value, 'm_def', None)
            if section is not None:
                return Reference(section)

        if isinstance(value, MProxy):
            value.m_proxy_section = section
            value.m_proxy_quantity = quantity_def
            return value

        raise MetainfoError(
            'Type %s of %s is not a valid metainfo quantity type' %
            (value, quantity_def))

    def serialize(self, section, quantity_def, value):
        if value is str or value is int or value is float or value is bool:
            return dict(type_kind='python', type_data=value.__name__)

        if isinstance(value, MEnum):
            return dict(type_kind='Enum', type_data=list(value))

        if type(value) == np.dtype:
            return dict(type_kind='numpy', type_data=str(value))

        if isinstance(value, Reference):
            return dict(type_kind='reference', type_data=value.target_section_def.m_path())

        if isinstance(value, DataType):
            module = value.__class__.__module__
            if module is None or module == str.__class__.__module__:
                type_data = value.__class__.__name__
            else:
                type_data = '%s.%s' % (module, value.__class__.__name__)

            return dict(type_kind='custom', type_data=type_data)

        if value == Any:
            return dict(type_kind='Any')

        raise MetainfoError(
            'Type %s of %s is not a valid metainfo quantity type' %
            (value, quantity_def))


class Reference(DataType):
    ''' Datatype used for reference quantities. '''

    def __init__(self, section_def: Union['Section', 'SectionProxy']):
        self.target_section_def = section_def

    def resolve(self, proxy) -> 'MSection':
        '''
        Resolve the given proxy. The proxy is gurantied to have a context and
        will to be not yet resolved.
        '''
        return proxy.m_proxy_section.m_resolve(proxy.m_proxy_url)

    def set_normalize(self, section: 'MSection', quantity_def: 'Quantity', value: Any) -> Any:
        if isinstance(self.target_section_def, MProxy):
            proxy = self.target_section_def
            proxy.m_proxy_section = section
            proxy.m_proxy_quantity = quantity_def
            self.target_section_def = proxy.m_proxy_resolve()

        if self.target_section_def.m_follows(Definition.m_def):
            # special case used in metainfo definitions, where we reference metainfo definitions
            # using their Python class. E.g. referencing a section definition using its
            # class instead of the object: Run vs. Run.m_def
            if isinstance(value, type):
                definition = getattr(value, 'm_def', None)
                if definition is not None and definition.m_follows(self.target_section_def):
                    return definition

        if isinstance(value, str):
            return MProxy(value, m_proxy_section=section, m_proxy_quantity=quantity_def)

        if isinstance(value, MProxy):
            value.m_proxy_section = section
            value.m_proxy_quantity = quantity_def
            return value

        if not isinstance(value, MSection):
            raise TypeError(
                'The value %s is not a section and can not be used as a reference.' % value)

        if not value.m_follows(self.target_section_def):  # type: ignore
            raise TypeError(
                '%s is not a %s and therefore an invalid value of %s.' %
                (value, self.target_section_def, quantity_def))

        return value

    def serialize(self, section: 'MSection', quantity_def: 'Quantity', value: Any) -> Any:
        return value.m_path()

    def deserialize(self, section: 'MSection', quantity_def: 'Quantity', value: Any) -> Any:
        return MProxy(value, m_proxy_section=section, m_proxy_quantity=quantity_def)


class _Datetime(DataType):

    def _parse(self, datetime_str: str) -> datetime:
        try:
            return aniso8601.parse_datetime(datetime_str)
        except ValueError:
            pass

        try:
            return aniso8601.parse_date(datetime_str)
        except ValueError:
            pass

        try:
            # TODO necessary?
            return flask_restplus.inputs.datetime_from_rfc822(datetime_str)
        except ValueError:
            pass

        raise TypeError('Invalid date literal "{0}"'.format(datetime_str))

    def _convert(self, value):
        if value is None:
            return None

        if isinstance(value, str):
            value = self._parse(value)

        elif isinstance(value, (int, float)):
            value = datetime.fromtimestamp(value)

        elif isinstance(value, pint.Quantity):
            value = datetime.fromtimestamp(value.magnitude)

        if not isinstance(value, datetime):
            raise TypeError('%s is not a datetime.' % value)

        return value

    def set_normalize(self, section: 'MSection', quantity_def: 'Quantity', value: Any) -> Any:
        return self._convert(value)

    def serialize(self, section: 'MSection', quantity_def: 'Quantity', value: Any) -> Any:
        if value is None:
            return None

        value.replace(tzinfo=pytz.utc)
        return value.isoformat()

    def deserialize(self, section: 'MSection', quantity_def: 'Quantity', value: Any) -> Any:
        return self._convert(value)


Dimension = _Dimension()
Unit = _Unit()
QuantityType = _QuantityType()
Callable = _Callable()
Datetime = _Datetime()


# Metainfo data storage and reflection interface

class MObjectMeta(type):

    def __new__(self, cls_name, bases, dct):
        do_init = dct.get('do_init', None)
        if do_init is not None:
            del(dct['do_init'])
        else:
            do_init = True

        cls = super().__new__(self, cls_name, bases, dct)

        init = getattr(cls, '__init_cls__')
        if init is not None and do_init and not is_bootstrapping:
            init()
        return cls


SectionDef = Union[str, 'Section', 'SubSection', Type[MSectionBound]]
''' Type for section definition references.

This can either be :

- the name of the section
- the section definition itself
- the definition of a sub section
- or the section definition Python class
'''


def constraint(warning):
    ''' A decorator for methods implementing constraints. '''
    f = None
    if not isinstance(warning, bool):
        f = warning
        warning = False

    def decorator(f):
        setattr(f, 'm_constraint', True)
        setattr(f, 'm_warning', warning)
        return f

    if f is None:
        return decorator
    else:
        return decorator(f)


class MResource():
    '''
    Represents a collection of related metainfo data, i.e. a set of :class:`MSection` instances.
    '''

    def __init__(self, logger=None):
        self.__data: Dict['Section', List['MSection']] = dict()
        self.contents: List['MSection'] = []
        self.logger = logger

    def create(self, section_cls: Type[MSectionBound], *args, **kwargs) -> MSectionBound:
        '''
        Create an instance of the given section class and adds it to this resource as
        a root section. The m_parent_index will be set sequentially among root sections of
        the same section definition starting with 0.
        '''
        index = 0
        for content in self.contents:
            if content.m_follows(section_cls.m_def):
                index = max(index, content.m_parent_index + 1)

        result = section_cls(*args, **kwargs)
        result.m_parent_index = index

        self.add(result)
        return cast(MSectionBound, result)

    def add(self, section):
        section.m_resource = self
        self.__data.setdefault(section.m_def, []).append(section)
        if section.m_parent is None:
            self.contents.append(section)

    def remove(self, section):
        assert section.m_resource == self, 'Can only remove section from the resource that contains it.'
        section.m_resource = None
        self.__data.get(section.m_def).remove(section)
        if section.m_parent is None:
            self.contents.remove(section)

    def all(self, section_cls: Type[MSectionBound]) -> List[MSectionBound]:
        ''' Returns all instances of the given section class in this resource. '''
        return cast(List[MSectionBound], self.__data.get(section_cls.m_def, []))

    def unload(self):
        ''' Breaks all references among the contain metainfo sections to allow GC. '''
        for collections in self.__data.values():
            for section in collections:
                section.m_parent = None
                section.__dict__.clear()
            collections.clear()

    def m_to_dict(self, filter: TypingCallable[['MSection'], bool] = None):
        if filter is None:
            def filter(_):  # pylint: disable=function-redefined
                return True

        return {
            section.m_def.name: section.m_to_dict()
            for section in self.contents
            if filter(section)}

    def warning(self, *args, **kwargs):
        if self.logger is not None:
            self.logger.warn(*args, **kwargs)


class MSection(metaclass=MObjectMeta):  # TODO find a way to make this a subclass of collections.abs.Mapping
    '''Base class for all section instances on all meta-info levels.

    All `section instances` indirectly instantiate the :class:`MSection` and therefore all
    members of :class:`MSection` are available on all `section instances`. :class:`MSection`
    provides many special attributes and functions (they all start with ``m_``) that allow
    to reflect on a `section's definition` and allow to manipulate the `section instance`
    without a priori knowledge of the `section defintion`.

    It also carries all the data for each section. All sub-classes only define specific
    sections in terms of possible sub-sections and quantities. The data is managed here.

    Attributes:
        m_def: The `section definition` that this `section instance` follows as a
            :class:`Section` object.

        m_parent:
            If this section is a sub-section, this references the parent section instance.

        m_parent_sub_section:
            If this section is a sub-section, this is the :class:`SubSection` that defines
            this relationship.

        m_parent_index:
            For repeatable sections, parent keep a list of sub-sections. This is the index
            of this section in the respective parent sub-section list.

        m_resource: The :class:`MResource` that contains and manages this section.

    '''

    m_def: 'Section' = None

    def __init__(
            self, m_def: 'Section' = None, m_resource: MResource = None, **kwargs):

        self.m_def: 'Section' = m_def
        self.m_parent: 'MSection' = None
        self.m_parent_sub_section: 'SubSection' = None
        self.m_parent_index = -1
        self.m_resource = m_resource
        self.m_mod_count = 0

        # get missing m_def from class
        cls = self.__class__
        if self.m_def is None:
            self.m_def = cls.m_def

        # check m_def
        if cls.m_def is not None:
            if self.m_def != cls.m_def:
                MetainfoError('Section class and section definition must match.')

            if self.m_def.extends_base_section:
                MetainfoError('Section extends another section and cannot be instantiated.')

        else:
            if not is_bootstrapping:
                MetainfoError('Section has not m_def.')

        # get annotations from kwargs
        self.m_annotations: Dict[str, Any] = {}
        other_kwargs = {}
        for key, value in kwargs.items():
            if key.startswith('a_'):
                self.m_annotations[key[2:]] = value
            else:
                other_kwargs[key] = value

        # get additional annotations from the section definition
        if not is_bootstrapping:
            for section_annotation in self.m_def.m_get_annotations(SectionAnnotation, as_list=True):
                for name, annotation in section_annotation.new(self).items():
                    self.m_annotations[name] = annotation

        # add annotation attributes for names annotations
        for annotation_name, annotation in self.m_annotations.items():
            setattr(self, 'a_%s' % annotation_name, annotation)

        # set remaining kwargs
        if is_bootstrapping:
            self.__dict__.update(**other_kwargs)  # type: ignore
        else:
            self.m_update(**other_kwargs)

    @classmethod
    def __init_cls__(cls):
        # ensure that the m_def is defined
        m_def = cls.__dict__.get('m_def')  # do not accedentally get the m_def from a potential base section
        if m_def is None:
            m_def = Section()
            setattr(cls, 'm_def', m_def)

<<<<<<< HEAD
        # Use class name if name is not explicitly defined
        if m_def.name is None:
            m_def.name = cls.__name__
        m_def.section_cls = cls
=======
        # transfer name m_def
        m_def.name = cls.__name__
        m_def._section_cls = cls
>>>>>>> 47b112c3

        # add base sections
        base_sections: List[Section] = []
        for base_cls in cls.__bases__:
            if base_cls != MSection:
                base_section = getattr(base_cls, 'm_def')
                if base_section is None:
                    raise TypeError(
                        'Section defining classes must have MSection or a decendant as '
                        'base classes.')
                base_sections.append(base_section)

        m_def.m_set(Section.base_sections, base_sections)

        # transfer names, descriptions, constraints, event_handlers
        constraints: Set[str] = set()
        event_handlers: Set[Callable] = set(m_def.event_handlers)
        for name, attr in cls.__dict__.items():
            # transfer names and descriptions for properties, init properties
            if isinstance(attr, Property):
                attr.name = name
                if attr.description is not None:
                    attr.description = inspect.cleandoc(attr.description).strip()
                    attr.__doc__ = attr.description

                if isinstance(attr, Quantity):
                    m_def.m_add_sub_section(Section.quantities, attr)
                elif isinstance(attr, SubSection):
                    m_def.m_add_sub_section(Section.sub_sections, attr)
                else:
                    raise NotImplementedError('Unknown property kind.')

            if inspect.isfunction(attr):
                method_name = attr.__name__

                # transfer constraints
                if getattr(attr, 'm_constraint', False):
                    constraint = method_name
                    constraints.add(constraint)

                # register event_handlers from event_handler methods
                if method_name.startswith('on_set') or method_name.startswith('on_add_sub_section'):
                    if attr not in event_handlers:
                        event_handlers.add(attr)

        # add handler and constraints from base sections
        for base_section in m_def.all_base_sections:
            for constraint in base_section.constraints:
                constraints.add(constraint)
            for event_handler in base_section.event_handlers:
                event_handlers.add(event_handler)

        m_def.constraints = list(constraints)
        m_def.event_handlers = list(event_handlers)

        # add section cls' section to the module's package
        module_name = cls.__module__
        pkg = Package.from_module(module_name)
        pkg.m_add_sub_section(Package.section_definitions, cls.m_def)

        # apply_google_docstrings
        # Parses the google doc string of the given class and properly updates the
        # definition descriptions.

        # This allows to document quantities and sub-sections with 'Args:' in the section
        # class. It will remove the 'Args' section from the section definition and will
        # set the respective pieces to the quantity and sub-section descriptions.
        docstring = cls.__doc__
        if docstring is not None:
            parsed_docstring = docstring_parser.parse(docstring)
            short = parsed_docstring.short_description
            dsc = parsed_docstring.long_description

            if short and dsc:
                description = '%s %s' % (short.strip(), dsc.strip())
            elif short:
                description = short.strip()
            elif dsc:
                description = dsc.strip()
            else:
                description = None

            if m_def.description is None:
                m_def.description = description

            for param in parsed_docstring.params:
                prop = m_def.all_properties.get(param.arg_name)
                if prop is not None:
                    if prop.description is None:
                        prop.description = param.description

        for content in m_def.m_all_contents(depth_first=True, include_self=True):
            cast(Definition, content).__init_metainfo__()

    def __getattr__(self, name):
        # This will make mypy and pylint ignore 'missing' dynamic attributes and functions
        # and wrong types of those.
        # Ideally we have a plugin for both that add the corrent type info
        raise AttributeError(name)

    def __check_np(self, quantity_def: 'Quantity', value: np.ndarray) -> np.ndarray:
        # TODO this feels expensive, first check, then possible convert very often?
        # if quantity_ref.type != value.dtype:
        #     raise MetainfoError(
        #         'Quantity dtype %s and value dtype %s do not match.' %
        #         (quantity_ref.type, value.dtype))

        return value

    def __set_normalize(self, quantity_def: 'Quantity', value: Any) -> Any:

        if isinstance(quantity_def.type, DataType):
            return quantity_def.type.set_normalize(self, quantity_def, value)

        elif isinstance(quantity_def.type, Section):
            if isinstance(value, MProxy):
                return value

            if not isinstance(value, MSection):
                raise TypeError(
                    'The value %s for reference quantity %s is not a section instance.' %
                    (value, quantity_def))

            if not value.m_follows(quantity_def.type):
                raise TypeError(
                    'The value %s for quantity %s does not follow %s' %
                    (value, quantity_def, quantity_def.type))

        elif isinstance(quantity_def.type, MEnum):
            if value not in quantity_def.type._values:
                raise TypeError(
                    'The value %s is not an enum value for quantity %s.' %
                    (value, quantity_def))

        elif quantity_def.type == Any:
            pass

        elif quantity_def.type == str and type(value) == np.str_:
            return str(value)

        elif quantity_def.type == bool and type(value) == np.bool_:
            return bool(value)

        else:
            if value is not None and type(value) != quantity_def.type:
                raise TypeError(
                    'The value %s with type %s for quantity %s is not of type %s' %
                    (value, type(value), quantity_def, quantity_def.type))

        return value

    def __resolve_synonym(self, quantity_def: 'Quantity') -> 'Quantity':
        if quantity_def.synonym_for is not None:
            return self.m_def.all_quantities[quantity_def.synonym_for]
        return quantity_def

    def __to_np(self, quantity_def: 'Quantity', value):
        if isinstance(value, pint.quantity._Quantity):
            if quantity_def.unit is None:
                raise MetainfoError(
                    'The quantity %s has not a unit, but value %s has.' %
                    (quantity_def, value))
            value = value.to(quantity_def.unit).magnitude

        if len(quantity_def.shape) > 0 and type(value) != np.ndarray:
            try:
                value = np.asarray(value)
            except TypeError:
                raise TypeError(
                    'Could not convert value %s of %s to a numpy array' %
                    (value, quantity_def))
        elif type(value) != quantity_def.type.type:
            try:
                value = quantity_def.type.type(value)
            except TypeError:
                raise TypeError(
                    'Could not convert value %s of %s to a numpy scalar' %
                    (value, quantity_def))

        return self.__check_np(quantity_def, value)

    def m_set(self, quantity_def: 'Quantity', value: Any) -> None:
        ''' Set the given value for the given quantity. '''
        self.m_mod_count += 1
        quantity_def = self.__resolve_synonym(quantity_def)

        if quantity_def.derived is not None:
            raise MetainfoError('The quantity %s is derived and cannot be set.' % quantity_def)

        if type(quantity_def.type) == np.dtype:
            value = self.__to_np(quantity_def, value)

        else:
            dimensions = len(quantity_def.shape)
            if dimensions == 0:
                value = self.__set_normalize(quantity_def, value)

            elif dimensions == 1:
                if type(value) == str or not isinstance(value, IterableABC):
                    raise TypeError(
                        'The shape of %s requires an iterable value, but %s is not iterable.' %
                        (quantity_def, value))

                value = list(self.__set_normalize(quantity_def, item) for item in value)

            else:
                raise MetainfoError(
                    'Only numpy arrays and dtypes can be used for higher dimensional '
                    'quantities: %s' % quantity_def)

        self.__dict__[quantity_def.name] = value

        for handler in self.m_def.event_handlers:
            if handler.__name__.startswith('on_set'):
                handler(self, quantity_def, value)

    def m_get(self, quantity_def: 'Quantity') -> Any:
        ''' Retrieve the given value for the given quantity. '''
        return quantity_def.__get__(self, Quantity)

    def m_is_set(self, quantity_def: 'Quantity') -> bool:
        ''' True if the given quantity is set. '''
        quantity_def = self.__resolve_synonym(quantity_def)
        if quantity_def.derived is not None:
            return True

        return quantity_def.name in self.__dict__

    def m_add_values(self, quantity_def: 'Quantity', values: Any, offset: int) -> None:
        ''' Add (partial) values for the given quantity of higher dimensionality. '''
        # TODO
        raise NotImplementedError()

    def m_add_sub_section(self, sub_section_def: 'SubSection', sub_section: 'MSection') -> None:
        ''' Adds the given section instance as a sub section of the given sub section definition. '''

        self.m_mod_count += 1
        parent_index = -1
        if sub_section_def.repeats:
            parent_index = self.m_sub_section_count(sub_section_def)

        else:
            old_sub_section = self.__dict__.get(sub_section_def.name)
            if old_sub_section is not None:
                old_sub_section.m_parent = None
                old_sub_section.m_parent_sub_section = None
                old_sub_section.m_parent_index = -1
                if self.m_resource is not None:
                    self.m_resource.remove(sub_section)

        sub_section.m_parent = self
        sub_section.m_parent_sub_section = sub_section_def
        sub_section.m_parent_index = parent_index
        if sub_section.m_resource is not None:
            sub_section.m_resource.remove(sub_section)
        if self.m_resource is not None:
            self.m_resource.add(sub_section)

        sub_section_name = sub_section_def.name
        if sub_section_def.repeats:
            sub_section_lst = self.__dict__.get(sub_section_name)
            if sub_section_lst is None:
                sub_section_lst = self.__dict__.setdefault(sub_section_name, [])

            sub_section_lst.append(sub_section)

        else:
            self.__dict__[sub_section_name] = sub_section

        for handler in self.m_def.event_handlers:
            if handler.__name__.startswith('on_add_sub_section'):
                handler(self, sub_section_def, sub_section)

    def m_remove_sub_section(self, sub_section_def: 'SubSection', index: int) -> None:
        ''' Removes the exiting section for a non repeatable sub section '''
        self.m_mod_count += 1
        if sub_section_def.repeats:
            del(self.__dict__[sub_section_def.name][index])

        elif sub_section_def.name in self.__dict__:
            del(self.__dict__[sub_section_def.name])

    def m_get_sub_section(self, sub_section_def: 'SubSection', index: int) -> 'MSection':
        ''' Retrieves a single sub section of the given sub section definition. '''
        if sub_section_def.repeats:
            return self.__dict__[sub_section_def.name][index]

        else:
            return self.__dict__.get(sub_section_def.name, None)

    def m_get_sub_sections(self, sub_section_def: 'SubSection') -> List['MSection']:
        ''' Retrieves  all sub sections of the given sub section definition. '''
        try:
            if sub_section_def.repeats:
                return self.__dict__[sub_section_def.name]
            else:
                return [self.__dict__[sub_section_def.name]]
        except KeyError:
            return []

    def m_sub_section_count(self, sub_section_def: 'SubSection') -> int:
        ''' Returns the number of sub sections for the given sub section definition. '''
        try:
            value = self.__dict__[sub_section_def.name]
            if sub_section_def.repeats:
                return len(value)
            else:
                return 1
        except KeyError:
            return 0

    def m_create(
            self, section_cls: Type[MSectionBound], sub_section_def: 'SubSection' = None,
            **kwargs) -> MSectionBound:
        ''' Creates a section instance and adds it to this section provided there is a
        corresponding sub section.

        Args:
            section_cls: The section class for the sub-secton to create
            sub_section_def: If there are multiple sub-sections for the given class,
                this must be used to explicitely state the sub-section definition.
        '''

        section_def = section_cls.m_def
        sub_section_defs = self.m_def.all_sub_sections_by_section.get(section_def, [])
        n_sub_section_defs = len(sub_section_defs)
        if n_sub_section_defs == 0:
            raise TypeError('There is no sub section to hold a %s in %s.' % (section_def, self.m_def))

        if n_sub_section_defs > 1 and sub_section_def is None:
            raise MetainfoError(
                'There are multiple sub section to hold a %s in %s, '
                'but no sub-section was explicitely given.' % (section_def, self.m_def))

        if sub_section_def is not None and sub_section_def not in sub_section_defs:
            raise MetainfoError(
                'The given sub-section class %s does not match the given sub-section '
                'definition %s.' % (section_cls, sub_section_def))

        if sub_section_def is None:
            sub_section_def = sub_section_defs[0]

        sub_section = section_cls(**kwargs)
        self.m_add_sub_section(sub_section_def, sub_section)

        return cast(MSectionBound, sub_section)

    def m_update(self, safe: bool = True, **kwargs):
        ''' Updates all quantities and sub-sections with the given arguments. '''
        self.m_mod_count += 1
        if safe:
            for name, value in kwargs.items():
                prop = self.m_def.all_properties.get(name, None)
                if prop is None:
                    raise KeyError('%s is not an attribute of this section %s' % (name, self))

                if isinstance(prop, SubSection):
                    if prop.repeats:
                        if isinstance(value, List):
                            for item in value:
                                self.m_add_sub_section(prop, item)
                        else:
                            raise TypeError('Sub section %s repeats, but no list was given' % prop.name)
                    else:
                        self.m_add_sub_section(prop, item)

                else:
                    self.m_set(prop, value)

        else:
            self.__dict__.update(**kwargs)

    def m_as(self, section_cls: Type[MSectionBound]) -> MSectionBound:
        ''' 'Casts' this section to the given extending sections. '''
        return cast(MSectionBound, self)

    def m_follows(self, definition: 'Section') -> bool:
        ''' Determines if this section's definition is or is derived from the given definition. '''
        if not isinstance(definition, Section):
            raise TypeError('%s is of class Section' % definition)
        return self.m_def == definition or definition in self.m_def.all_base_sections

    def m_to_dict(
            self, with_meta: bool = False, include_defaults: bool = False,
            categories: List[Union['Category', Type['MCategory']]] = None) -> Dict[str, Any]:
        '''
        Returns the data of this section as a json serializeable dictionary.

        Arguments:
            with_meta: Include information about the section definition and the sections
                position in its parent.
            include_defaults: Include default values of unset quantities.
            categories: A list of category classes or category definitions that is used
                to filter the included quantities and sub sections.
        '''
        category_defs: List[Category] = None
        if categories is not None:
            category_defs = []
            for category in categories:
                if issubclass(category, MCategory):  # type: ignore
                    category_defs.append(category.m_def)  # type: ignore
                elif isinstance(category, Category):
                    category_defs.append(category)
                else:
                    raise TypeError('%s is not a category' % category)

        def serialize_quantity(quantity, is_set):
            quantity_type = quantity.type

            serialize: TypingCallable[[Any], Any] = str
            if isinstance(quantity_type, Reference):

                def reference_serialize(value):
                    if isinstance(value, MProxy):
                        return value.m_proxy_url
                    else:
                        return quantity_type.serialize(self, quantity, value)
                serialize = reference_serialize

            elif isinstance(quantity_type, DataType):

                def data_type_serialize(value):
                    return quantity_type.serialize(self, quantity, value)

                serialize = data_type_serialize

            elif quantity_type in _primitive_types:
                serialize = _primitive_types[quantity_type]

            elif type(quantity_type) == np.dtype:
                is_scalar = quantity.is_scalar

                def serialize_dtype(value):
                    if isinstance(value, np.ndarray):
                        if is_scalar:
                            self.m_warning('numpy quantity has wrong shape', quantity=str(quantity))

                        return value.tolist()

                    else:
                        if not is_scalar:
                            self.m_warning('numpy quantity has wrong shape', quantity=str(quantity))

                        return value.item()

                serialize = serialize_dtype

            elif isinstance(quantity_type, MEnum):
                serialize = str

            elif quantity_type == Any:
                def _serialize(value: Any):
                    if type(value) not in [str, int, float, bool, list, dict, type(None)]:
                        raise MetainfoError(
                            'Only python primitives are allowed for Any typed non '
                            'virtual quantities: %s of quantity %s in section %s' %
                            (value, quantity, self))

                    return value

                serialize = _serialize

            else:
                raise MetainfoError(
                    'Do not know how to serialize data with type %s for quantity %s' %
                    (quantity_type, quantity))

            if is_set:
                value = self.__dict__[quantity.name]
            else:
                value = quantity.default

            if type(quantity_type) == np.dtype:
                return serialize(value)
            elif len(quantity.shape) == 0:
                return serialize(value)
            elif len(quantity.shape) == 1:
                return [serialize(i) for i in value]
            else:
                raise NotImplementedError('Higher shapes (%s) not supported: %s' % (quantity.shape, quantity))

        def items() -> Iterable[Tuple[str, Any]]:
            # metadata
            if with_meta:
                yield 'm_def', self.m_def.name
                if self.m_parent_index != -1:
                    yield 'm_parent_index', self.m_parent_index
                if self.m_parent_sub_section is not None:
                    yield 'm_parent_sub_section', self.m_parent_sub_section.name

            # quantities
            for name, quantity in self.m_def.all_quantities.items():
                if categories is not None:
                    if not any(
                            quantity in category.get_all_definitions()
                            for category in category_defs):
                        continue

                if quantity.virtual:
                    continue

                is_set = self.m_is_set(quantity)
                if not is_set:
                    if not include_defaults or not quantity.m_is_set(Quantity.default):
                        continue

                try:
                    yield name, serialize_quantity(quantity, is_set)

                except ValueError as e:
                    import traceback
                    traceback.print_exc()
                    raise ValueError('Value error (%s) for %s' % (str(e), quantity))

            # sub sections
            for name, sub_section_def in self.m_def.all_sub_sections.items():
                if categories is not None:
                    if not any(
                            sub_section_def in category.get_all_definitions()
                            for category in category_defs):
                        continue

                if sub_section_def.repeats:
                    if self.m_sub_section_count(sub_section_def) > 0:
                        yield name, [
                            item.m_to_dict(with_meta=with_meta, include_defaults=include_defaults)
                            for item in self.m_get_sub_sections(sub_section_def)]
                else:
                    sub_section = self.m_get_sub_section(sub_section_def, -1)
                    if sub_section is not None:
                        yield name, sub_section.m_to_dict(with_meta=with_meta, include_defaults=include_defaults)

        return {key: value for key, value in items()}

    def m_update_from_dict(self, dct: Dict[str, Any]) -> None:
        '''
        Updates this section with the serialized data from the given dict, e.g. data
        produced by :func:`m_to_dict`.
        '''
        section_def = self.m_def
        section = self

        # remove m_def, m_parent_index, m_parent_sub_section metadata,
        # they set themselves automatically
        dct.pop('m_def', None)
        dct.pop('m_parent_index', None)
        dct.pop('m_parent_sub_section', None)

        for name, sub_section_def in section_def.all_sub_sections.items():
            if name in dct:
                sub_section_value = dct.pop(name)
                if sub_section_def.repeats:
                    for sub_section_dct in sub_section_value:
                        sub_section = sub_section_def.sub_section.section_cls.m_from_dict(sub_section_dct)
                        section.m_add_sub_section(sub_section_def, sub_section)

                else:
                    sub_section = sub_section_def.sub_section.section_cls.m_from_dict(sub_section_value)
                    section.m_add_sub_section(sub_section_def, sub_section)

        for name, quantity_def in section_def.all_quantities.items():
            if name in dct:
                quantity_value = dct[name]

                if type(quantity_def.type) == np.dtype:
                    quantity_value = np.asarray(quantity_value)

                if isinstance(quantity_def.type, DataType):
                    dimensions = len(quantity_def.shape)
                    if dimensions == 0:
                        quantity_value = quantity_def.type.deserialize(
                            section, quantity_def, quantity_value)
                    elif dimensions == 1:
                        quantity_value = list(
                            quantity_def.type.deserialize(section, quantity_def, item)
                            for item in quantity_value)
                    else:
                        raise MetainfoError(
                            'Only numpy quantities can have more than 1 dimension.')

                section.__dict__[name] = quantity_value  # type: ignore

    @classmethod
    def m_from_dict(cls: Type[MSectionBound], dct: Dict[str, Any]) -> MSectionBound:
        ''' Creates a section from the given serializable data dictionary.

        This is the 'opposite' of :func:`m_to_dict`. It takes a deserialised dict, e.g
        loaded from JSON, and turns it into a proper section, i.e. instance of the given
        section class.
        '''
        section = cls()
        section.m_update_from_dict(dct)
        return section

    def m_to_json(self, **kwargs):
        ''' Returns the data of this section as a json string. '''
        return json.dumps(self.m_to_dict(), **kwargs)

    def m_all_contents(
            self, depth_first: bool = False, include_self: bool = False,
            stop: TypingCallable[['MSection'], bool] = None) -> Iterable['MSection']:
        '''
        Returns an iterable over all sub and sub subs sections.

        Arguments:
            depth_first: A boolean indicating that children should be returned before
                parents.
            include_self: A boolean indicating that the results should contain this section.
            stop: A predicate that determines if the traversal should be stopped or if
                children should be returned. The sections for which this returns True
                are included in the results.
        '''
        if include_self and not depth_first:
            yield self

        if stop is None or not stop(self):
            for content in self.m_contents():
                if not depth_first:
                    yield content

                for sub_content in content.m_all_contents(depth_first=depth_first, stop=stop):
                    yield sub_content

                if depth_first:
                    yield content

        if include_self and depth_first:
            yield self

    def m_traverse(self):
        '''
        Performs a depth-first traversal and yield tuples of section, property def,
        parent index for all set properties.
        '''
        for key in self.__dict__:
            property_def = self.m_def.all_properties.get(key)
            if property_def is None:
                continue

            if isinstance(property_def, SubSection):
                for sub_section in self.m_get_sub_sections(property_def):
                    for i in sub_section.m_traverse():
                        yield i

                    yield self, property_def, sub_section.m_parent_index

            else:
                yield self, property_def, -1

    def m_pretty_print(self, indent=None):
        ''' Pretty prints the containment hierarchy '''
        if indent is None:
            indent = []
        if len(indent) == 0:
            indent_str = ''
        else:
            indent_str = ''.join(['   ' if last else ' │ ' for last in indent[:-1]])
            indent_str += ' └╴' if indent[-1] else ' ├╴'
        print(indent_str + str(self))

        contents = list(self.m_contents())
        length = len(contents)
        for i, content in enumerate(contents):
            content.m_pretty_print(indent + [i == length - 1])

    def m_contents(self) -> Iterable['MSection']:
        ''' Returns an iterable over all direct subs sections. '''
        for sub_section_def in self.m_def.all_sub_sections.values():
            if sub_section_def.repeats:
                index = 0
                for sub_section in self.m_get_sub_sections(sub_section_def):
                    yield sub_section
                    index += 1

            else:
                sub_section = self.m_get_sub_section(sub_section_def, -1)
                if sub_section is not None:
                    yield sub_section

    def m_path(self, quantity_def: 'Quantity' = None) -> str:
        ''' Returns the path of this section or the given quantity within the section hierarchy. '''
        if self.m_parent is None:
            return '/'

        if self.m_parent_index == -1:
            segment = self.m_parent_sub_section.name
        else:
            segment = '%s/%d' % (self.m_parent_sub_section.name, self.m_parent_index)

        if quantity_def is not None:
            segment = '%s/%s' % (segment, quantity_def.name)

        return '%s/%s' % (self.m_parent.m_path().rstrip('/'), segment)

    def m_root(self, cls: Type[MSectionBound] = None) -> MSectionBound:
        ''' Returns the first parent of the parent section that has no parent; the root. '''
        if self.m_parent is None:
            return cast(MSectionBound, self)
        else:
            return self.m_parent.m_root(cls)

    def m_parent_as(self, cls: Type[MSectionBound] = None) -> MSectionBound:
        ''' Returns the parent section with the given section class type. '''
        return cast(MSectionBound, self.m_parent)

    def m_resolved(self):
        '''
        Returns the original resolved object, if this instance used to be a proxy.

        For most purposes a resolved proxy is equal to the section it was resolved to.
        The exception are hashes. So if you want to use a potential former proxy in
        a hash table and make it really equal to the section it was resolved to, use
        the result of this method instead of the section/proxy itself.
        '''
        return getattr(self, 'm_proxy_resolved', self)

    def m_resolve(self, path: str, cls: Type[MSectionBound] = None) -> MSectionBound:
        '''
        Resolves the given path or dotted quantity name using this section as context and
        returns the sub_section or value.
        '''
        if path.startswith('/'):
            context: 'MSection' = self.m_root()
        else:
            context = self

        path_stack = path.strip('/').split('/')
        path_stack.reverse()
        while len(path_stack) > 0:
            prop_name = path_stack.pop()
            prop_def = context.m_def.all_properties.get(prop_name, None)

            if prop_def is None:
                raise ReferenceError(
                    'Could not resolve %s, property %s does not exist in %s' %
                    (path, prop_name, context.m_def))

            if isinstance(prop_def, SubSection):
                if prop_def.repeats:
                    if len(path_stack) == 0:
                        return context.m_get_sub_sections(prop_def)  # type: ignore

                    try:
                        index = int(path_stack.pop())
                    except ValueError:
                        raise ReferenceError(
                            'Could not resolve %s, %s repeats but there is no index in the path' %
                            (path, prop_name))

                    try:
                        context = context.m_get_sub_section(prop_def, index)
                    except Exception:
                        raise ReferenceError(
                            'Could not resolve %s, there is no sub section for %s at %d' %
                            (path, prop_name, index))

                else:
                    context = context.m_get_sub_section(prop_def, -1)
                    if context is None:
                        raise ReferenceError(
                            'Could not resolve %s, there is no sub section for %s' %
                            (path, prop_name))

            elif isinstance(prop_def, Quantity):
                if len(path_stack) > 0:
                    raise ReferenceError(
                        'Could not resolve %s, %s is not a property' % (path, prop_name))

                if not context.m_is_set(prop_def):
                    raise ReferenceError(
                        'Could not resolve %s, %s is not set on %s' % (path, prop_name, context))

                return context.m_get(prop_def)

        return cast(MSectionBound, context)

    def m_get_annotations(self, key: Union[str, type], default=None, as_list: bool = False):
        '''
        Convinience method to get annotations

        Arguments:
            key: Either the optional annoation name or an annotation class. In the first
                case the annotation is returned, regardless of its type. In the second
                case, all names and list for names are iterated and all annotations of the
                given class are returned.
            default: The default, if no annotation is found. None is  the default default.
            as_list: Returns a list, no matter how many annoations have been found.
        '''
        if isinstance(key, str):
            value = self.m_annotations.get(key, default)
            if as_list and not isinstance(value, (list, tuple)):
                return [value]
            else:
                return value

        elif isinstance(key, type):
            result_list = []
            for values in self.m_annotations.values():
                if isinstance(values, (tuple, list)):
                    for value in values:
                        if isinstance(value, key):
                            result_list.append(value)
                elif isinstance(values, key):
                    result_list.append(values)

            result_list_len = len(result_list)
            if not as_list:
                if result_list_len == 1:
                    return result_list[0]
                elif result_list_len == 0:
                    return default

            return result_list

        raise TypeError('Key must be str or annotation class.')

    def __validate_shape(self, quantity_def: 'Quantity', value):
        if quantity_def == Quantity.default:
            return True

        quantity_shape = quantity_def.shape

        if type(value) == np.ndarray:
            value_shape = value.shape
        if isinstance(value, list) and not isinstance(value, MEnum):
            value_shape = [len(value)]
        else:
            value_shape = []

        if len(value_shape) != len(quantity_shape):
            return False

        for i in range(0, len(value_shape)):
            if not _Dimension.check_dimension(self, quantity_shape[i], value_shape[i]):
                return False

        return True

    def m_validate(self) -> Tuple[List[str], List[str]]:
        ''' Evaluates all constraints and shapes of this section and returns a list of errors. '''
        errors: List[str] = []
        warnings: List[str] = []
        for constraint_name in self.m_def.constraints:
            constraint = getattr(self, constraint_name, None)
            if constraint is None:
                raise MetainfoError(
                    'Could not find implementation for contraint %s of section %s.' %
                    (constraint_name, self.m_def))

            try:
                constraint()
            except AssertionError as e:
                error_str = str(e).strip()
                if error_str == '':
                    error_str = 'Constraint %s violated.' % constraint_name
                if getattr(constraint, 'm_warning', False):
                    warnings.append(error_str)
                else:
                    errors.append(error_str)

        for quantity in self.m_def.all_quantities.values():
            if self.m_is_set(quantity):
                if not self.__validate_shape(quantity, self.m_get(quantity)):
                    errors.append(
                        'The shape of quantity %s does not match its value.' % quantity)

        return errors, warnings

    def m_copy(self: MSectionBound, deep=False, parent=None) -> MSectionBound:
        # TODO this a shallow copy, but should be a deep copy
        copy = self.m_def.section_cls()
        copy.__dict__.update(**self.__dict__)
        copy.m_parent = parent
        copy.m_parent_index = -1 if parent is None else self.m_parent_index
        copy.m_parent_sub_section = None if parent is None else self.m_parent_sub_section
        copy.m_resource = None

        if deep:
            for sub_section_def in self.m_def.all_sub_sections.values():
                sub_sections_copy = [
                    sub_section.m_copy(deep=True, parent=copy)
                    for sub_section in self.m_get_sub_sections(sub_section_def)]

                copy.__dict__[sub_section_def.name] = sub_sections_copy

        return cast(MSectionBound, copy)

    def m_all_validate(self):
        ''' Evaluates all constraints in the whole section hierarchy, incl. this section. '''
        errors: List[str] = []
        warnings: List[str] = []
        for section in itertools.chain([self], self.m_all_contents()):
            more_errors, more_warnings = section.m_validate()
            errors.extend(more_errors)
            warnings.extend(more_warnings)

        return errors, warnings

    def m_warning(self, *args, **kwargs):
        if self.m_resource is not None:
            self.m_resource.warning(*args, **kwargs)

    def __repr__(self):
        m_section_name = self.m_def.name
        # name_quantity_def = self.m_def.all_quantities.get('name', None)
        # if name_quantity_def is not None:
        #     name = self.m_get(name_quantity_def)
        try:
            name = self.__dict__['name']
        except KeyError:
            name = '<noname>'

        return '%s:%s' % (name, m_section_name)

    def __getitem__(self, key):
        try:
            key = key.replace('.', '/')
            return self.m_resolve(key)
        except ReferenceError:
            raise KeyError(key)

    def __iter__(self):
        return self.m_def.all_properties.__iter__()

    def __len__(self):
        return len(self.m_def.all_properties)


class MCategory(metaclass=MObjectMeta):

    m_def: 'Category' = None

    @classmethod
    def __init_cls__(cls):
        # ensure that the m_def is defined
        m_def = cls.m_def
        if m_def is None:
            m_def = Category()
            setattr(cls, 'm_def', m_def)

        # transfer name and description to m_def
        m_def.name = cls.__name__
        if cls.__doc__ is not None:
            m_def.description = inspect.cleandoc(cls.__doc__).strip()

        # add section cls' section to the module's package
        module_name = cls.__module__
        pkg = Package.from_module(module_name)
        pkg.m_add_sub_section(Package.category_definitions, cls.m_def)


# Metainfo M3 (i.e. definitions of definitions)


class Definition(MSection):
    ''' A common base for all metainfo definitions.

    All metainfo `definitions` (sections, quantities, sub-sections, packages, ...) share
    some common attributes. These are defined in a common base: all
    metainfo items extend this common base and inherit from ``Definition``.

    Args:
        name: Each `definition` has a name. Names have to be valid Python identifier.
            They can contain letters, numbers and _, but must not start with a number.
            This also qualifies them as identifier in most storage formats, databases,
            makes them URL safe, etc.

            Names must be unique within the :class:`Package` or :class:`Section` that
            this definition is part of.

        description: The description can be an arbitrary human readable text that explains
            what this definition is about.

        links: Each definition can be accompanied by a list of URLs. These should point
            to resources that further explain the definition.

        categories: All metainfo definitions can be put into one or more `categories`.
            Categories allow to organize the definitions themselves. It is different from
            sections, which organize the data (e.g. quantity values) and not the definitions
            of data (e.g. quantities definitions). See :ref:`metainfo-categories` for more details.
    '''

    name: 'Quantity' = _placeholder_quantity
    description: 'Quantity' = _placeholder_quantity
    links: 'Quantity' = _placeholder_quantity
    categories: 'Quantity' = _placeholder_quantity

    def __init_metainfo__(self):
        '''
        An initialization method that is called after the class context of the definition
        has been initialized. For example it is called on all quantities of a section
        class after the class was created. If metainfo definitions are created without
        a class context, this method must be called manually on all definitions.
        '''

        # initialize definition annotations
        for annotation in self.m_get_annotations(DefinitionAnnotation, as_list=True):
            annotation.init_annotation(self)

    def init_metainfo(self):
        '''
        Calls __init_metainfo__ on all its children. This is necessary if the
        package, section was created without corresponding python classes
        packages, etc.
        '''
        for content in self.m_all_contents(depth_first=True):
            content.__init_metainfo__()

    def qualified_name(self):
        names = []
        current = self
        while current is not None and current.m_follows(Definition.m_def):
            names.append(current.name)
            current = current.m_parent

        return '.'.join(reversed(names))

    def on_set(self, quantity_def, value):
        if quantity_def == Definition.categories:
            for category in value:
                category.definitions.add(self)

    def __repr__(self):
        return '%s:%s' % (self.qualified_name(), self.m_def.name)


class Property(Definition):
    ''' A common base-class for section properties: sub sections and quantities. '''
    pass


class Quantity(Property):
    ''' Definition of an atomic piece of data.

    Quantity definitions are the main building block of meta-info schemas. Each quantity
    represents a single piece of data.

    To define quantities, use objects of this class as classattribute values in
    `section classes`. The name of a quantity is automatically taken from its `section class`
    attribute. You can provide all other attributes to the constructor with keyword arguments

    See :ref:`metainfo-sections` to learn about `section classes`.
    In Python terms, ``Quantity`` is a descriptor. Descriptors define how to get and
    set attributes in a Python object. This allows us to use sections like regular
    Python objects and quantity like regular Python attributes.

    Beyond basic :class:`Definition` attributes, Quantities are defined with the following
    attributes.

    Args:
        type:
            Defines the datatype of quantity values. This is the type of individual elements
            in a potentially complex shape. If you define a list of integers for example,
            the `shape` would be list and the `type` integer:
            ``Quantity(type=int, shape=['0..*'])``.

            The `type` can be one of:

            - a build-in primitive Python type: ``int``, ``str``, ``bool``, ``float``
            - an instance of :class:`MEnum`, e.g. ``MEnum('one', 'two', 'three')``
            - a section to define references to other sections as quantity values
            - a custom meta-info :class:`DataType`, see :ref:`metainfo-custom-types`
            - a numpy `dtype`, e.g. ``np.dtype('float32')``
            - ``typing.Any`` to support any value

            If set to `dtype`, this quantity will use a numpy array or scalar to store values
            internally. If a regular (nested) Python list or Python scalar is given, it will
            be automatically converted. The given `dtype` will be used in the numpy value.

            To define a reference, either a `section class` or instance of :class:`Section`
            can be given. See :ref:`metainfo-sections` for details. Instances of the given section
            constitute valid values for this type. Upon serialization, references section
            instance will represented with metainfo URLs. See :ref:`metainfo-urls`.

            For quantities with more than one dimension, only numpy arrays and `dtypes`
            are allowed.

        shape:
            The shape of the quantity. It defines its dimensionality.

            A shape is a list, where each item defines one dimension.
            Each dimension can be:

            - an integer that defines the exact size of the dimension, e.g. ``[3]`` is the
              shape of a 3D spacial vector
            - a string that specifies a possible range, e.g. ``0..*``, ``1..*``, ``3..6``
            - the name of an int typed and shapeless quantity in the same section which
              values define the length of this dimension, e.g. ``number_of_atoms`` defines
              the length of ``atom_positions``

            Range specifications define lower and upper bounds for the possible dimension
            length. The ``*`` can be used to denote an arbitrarily high upper bound.

            Quantities with dimensionality (length of the shape) higher than 1, must be
            numpy arrays. Theire type must be a `dtype`.

        unit:
            The physics unit for this quantity. It is optional.

            Units are represented with the pint_ Python package. Pint defines units and
            their algebra. You can either use `pint` units directly, e.g. ``units.m / units.s``.
            The metainfo provides a preconfigured `pint` unit registry :py:data:`units`.
            You can also provide the unit as `pint` parsable string, e.g. ``'meter / seconds'`` or
            ``'m/s'``.

        default:
            The default value for this quantity. The value must match type and shape.

            Be careful with a default value like ``[]`` as it will be the default value for
            all occurences of this quantity.

        synonym_for:
            The name of a quantity defined in the same section as string. This will make
            this quantity a synonym for the other quantity. All other properties (type,
            shape, unit, etc.) are ignored. Getting or setting from/to this quantity will
            be delegated to the other quantity. Synonyms are always virtual.

        derived:
            A Python callable that takes the containing section as input and outputs the
            value for this quantity. This quantity cannot be set directly, its value
            is only derived by the given callable. The callable is executed when this
            quantity is get. Derived quantities are always virtual.

        cached:
            A bool indicating that derived values should be cached unless the underlying
            section has changed.

        virtual:
            A boolean that determines if this quantity is virtual. Virtual quantities can
            be get/set like regular quantities, but their values are not (de-)serialized,
            hence never permanently stored.

        is_scalar:
            Derived quantity that is True, iff this quantity has shape of length 0
        '''

    type: 'Quantity' = _placeholder_quantity
    shape: 'Quantity' = _placeholder_quantity
    unit: 'Quantity' = _placeholder_quantity
    default: 'Quantity' = _placeholder_quantity
    synonym_for: 'Quantity' = _placeholder_quantity
    derived: 'Quantity' = _placeholder_quantity
    cached: 'Quantity' = _placeholder_quantity
    virtual: 'Quantity' = _placeholder_quantity
    is_scalar: 'Quantity' = _placeholder_quantity

    # TODO derived_from = Quantity(type=Quantity, shape=['0..*'])
    def __init__(self, *args, **kwargs):
        super().__init__(*args, **kwargs)
        self._synonym = None

    def __init_metainfo__(self):
        super().__init_metainfo__()

        if self.derived is not None:
            self.virtual = True

        if self.synonym_for is not None:
            self._synonym = self.m_parent.all_quantities[self.synonym_for]

        if self.type == int and self.is_scalar and self.default is None:
            self.default = 0

        if self.type == float and self.is_scalar and self.default is None:
            self.default = 0.0

        if self.type == bool and self.is_scalar and self.default is None:
            self.default = False

        # replace the quantity implementation with an optimized version for the most
        # primitive quantities if applicable
        is_primitive = not self.synonym_for and not self.derived
        is_primitive = is_primitive and len(self.shape) <= 1
        is_primitive = is_primitive and self.type in [str, bool, float, int]
        is_primitive = is_primitive and type(self.type) != np.dtype
        if is_primitive:
            self._default = self.default
            self._name = self.name
            self._type = self.type
            self._list = len(self.shape) == 1
            self.__class__ = PrimitiveQuantity

    def __get__(self, obj, cls):
        try:
            value = obj.__dict__[self.name]

        except KeyError:
            if self._synonym:
                return obj.m_get(self._synonym)

            if self.derived is not None:
                try:
                    if self.cached:
                        cached = obj.__dict__.setdefault(self.name + '_cached', [-1, None])
                        if cached[0] != obj.m_mod_count:
                            cached[0] = obj.m_mod_count
                            cached[1] = self.derived(obj)  # pylint: disable=not-callable
                        return cached[1]
                    else:
                        return self.derived(obj)  # pylint: disable=not-callable
                except Exception as e:
                    raise DeriveError('Could not derive value for %s: %s' % (self, str(e)))

            value = self.default

        except AttributeError:
            # class (def) attribute case, because obj is None
            return self

        if value is None:
            return value

        if isinstance(self.type, DataType) and self.type.get_normalize != DataType.get_normalize:
            dimensions = len(self.shape)
            if dimensions == 0:
                value = self.type.get_normalize(obj, self, value)

            elif dimensions == 1:
                value = list(
                    self.type.get_normalize(obj, self, item)
                    for item in value)

            else:
                raise MetainfoError(
                    'Only numpy arrays and dtypes can be used for higher dimensional '
                    'quantities.')

        elif type(self.type) == np.dtype:
            if self.unit is not None:
                value = value * self.unit

        return value

    def __set__(self, obj, value):
        if obj is None:
            # class (def) case
            raise KeyError('Cannot overwrite quantity definition. Only values can be set.')

        # object (instance) case
        obj.m_set(self, value)

    def __delete__(self, obj):
        if obj is None:
            # class (def) case
            raise KeyError('Cannot delete quantity definition. Only values can be deleted.')

        # object (instance) case
        raise NotImplementedError('Deleting quantity values is not supported.')

    @constraint(warning=True)
    def dimensions(self):
        for dimension in self.shape:
            if isinstance(dimension, str):
                if dimension.isidentifier():
                    dim_quantity = self.m_parent.all_quantities.get(dimension, None)

                    assert dim_quantity is not None, \
                        'Dimensions (%s) must be quantities of the same section (%s).' % (
                            dimension, self.m_parent)

                    assert len(dim_quantity.shape) == 0 and \
                        dim_quantity.type in [int, np.int16, np.int32, np.int8, np.uint8], \
                        'Dimensions (%s) must be shapeless (%s) and int (%s) typed.' % (
                            dimension, dim_quantity.shape, dim_quantity.type)

    @constraint
    def higher_shapes_require_dtype(self):
        if len(self.shape) > 1:
            assert type(self.type) == np.dtype, \
                'Higher dimensional quantities (%s) need a dtype and will be treated as ' \
                'numpy arrays.' % self


def derived(**kwargs):
    def decorator(f) -> Quantity:
        if 'name' not in kwargs:
            kwargs['name'] = f.__name__
        if 'description' not in kwargs:
            kwargs['description'] = f.__doc__.strip() if f.__doc__ is not None else None
        if 'type' not in kwargs:
            kwargs['type'] = Any

        return Quantity(derived=f, **kwargs)
    return decorator


class DirectQuantity(Quantity):
    ''' Used for quantities that would cause indefinite loops due to bootstrapping. '''

    def __init__(self, **kwargs):
        super().__init__(**kwargs)
        self._name = kwargs.get('name')
        self._default = kwargs.get('default')

    def __get__(self, obj, cls):
        try:
            return obj.__dict__[self._name]
        except KeyError:
            return self._default

        except AttributeError:
            # class (def) attribute case
            return self

    def __set__(self, obj, value):
        if obj is None:
            # class (def) case
            raise KeyError('Cannot overwrite quantity definition. Only values can be set.')

        # object (instance) case
        obj.m_mod_count += 1
        obj.__dict__[self._name] = value


class PrimitiveQuantity(Quantity):
    ''' An optimized replacement for Quantity suitable for primitive properties. '''
    def __get__(self, obj, cls):
        try:
            return obj.__dict__[self._name]
        except KeyError:
            return self._default
        except AttributeError:
            return self

    def __set__(self, obj, value):
        obj.m_mod_count += 1
        if self._list:
            if not isinstance(value, list):
                if hasattr(value, 'tolist'):
                    value = value.tolist()

                else:
                    raise TypeError(
                        'The value %s for quantity %s has not shape %s' %
                        (value, self, self.shape))

            if any(v is not None and type(v) != self._type for v in value):
                raise TypeError(
                    'The value %s with type %s for quantity %s is not of type %s' %
                    (value, type(value), self, self.type))

        elif value is not None and type(value) != self._type:
            raise TypeError(
                'The value %s with type %s for quantity %s is not of type %s' %
                (value, type(value), self, self.type))

        try:
            obj.__dict__[self._name] = value
        except AttributeError:
            raise KeyError('Cannot overwrite quantity definition. Only values can be set.')


class SubSection(Property):
    ''' Defines what sections can appear as sub-sections of another section.

    Like quantities, sub-sections are defined in a `section class` as attributes
    of this class. An like quantities, each sub-section definition becomes a property of
    the corresponding `section definition` (parent). A sub-section definition references
    another `section definition` as the sub-section (child). As a consequence, parent
    `section instances` can contain child `section instances` as sub-sections.

    Contrary to the old NOMAD metainfo, we distinguish between sub-section the section
    and sub-section the property. This allows to use on child `section definition` as
    sub-section of many different parent `section definitions`.

    Args:
        sub_section: A :class:`Section` or Python class object for a `section class`. This
            will be the child `section definition`. The defining section the child
            `section definition`.

        repeats: A boolean that determines wether this sub-section can appear multiple
            times in the parent section.
    '''

    sub_section: 'Quantity' = _placeholder_quantity
    repeats: 'Quantity' = _placeholder_quantity

    def __get__(self, obj, type=None):
        if obj is None:
            # the class attribute case
            return self

        else:
            # the object attribute case
            if self.repeats:
                return obj.m_get_sub_sections(self)
            else:
                return obj.m_get_sub_section(self, -1)

    def __set__(self, obj, value):
        if obj is None:
            raise NotImplementedError()

        if self.repeats:
            raise NotImplementedError('Cannot set a repeating sub section use m_create or m_add_sub_section.')

        if value is None:
            obj.m_remove_sub_section(self, -1)
        else:
            obj.m_add_sub_section(self, value)

    def __delete__(self, obj):
        raise NotImplementedError('Deleting sub sections is not supported.')


class Section(Definition):
    ''' Sections define blocks of related quantities and allows hierarchical data.

    Section definitions determine what quantities and sub-sections can appear in a
    following section instance.

    Args:
        quantities:
            The quantities definitions of this section definition as list of :class:`Quantity`.
            Will be automatically set from the `section class`.

        sub_sections:
            The sub-section definitions of this section definition as list of :class:`SubSection`.
            Will be automatically set from the `section class`.

        base_sections:
            A list of `section definitions` (:class:`Section`). By default this definition will
            inherit all quantity and sub section definitions from the given section definitions.
            This behavior might be altered with ``extends_base_section``.

        extends_base_section:
            If True, this definition must have exactly one ``base_sections``.
            Instead of inheriting properties, he quantity and sub-section definitions
            of this section will be added to the base section.

            This allows to add further properties to an existing section definition.
            To use such extension on section instances in a type-safe manner
            :py:func:`MSection.m_as` can be used to cast the base section to the extending
            section.

        extending_sections:
            A list of `section definitions` (:class:`Section`). These are those sections
            that add their properties to this section via :attr:`extends_base_section`.
            This quantity will be set automatically.

        constraints:
            Constraints are rules that a section must fulfil to be valid. This allows to implement
            semantic checks that go behind mere type or shape checks. This quantity takes
            the names of constraints as string. Constraints have to be implemented as methods
            with the :func:`constraint` decorator. They can raise :class:`ConstraintVialated`
            or an AssertionError to indicate that the constraint is not fulfilled for the ``self``
            section. This quantity will be set automatically from all constraint methods in the
            respective section class. To run validation of a section use :py:meth:`MSection.m_validate`.

        event_handlers:
            Event handler are functions that get called when the section data is changed.
            There are two types of events: ``set`` and ``add_sub_section``. The handler type
            is determined by the handler (i.e. function) name: ``on_set`` and ``on_add_sub_section``.
            The handler arguments correspond to :py:meth:`MSection.m_set` (section, quantity_def, value) and
            :py:meth:`MSection.m_add_sub_section` (section, sub_section_def, sub_section).
            Handler are called after the respective action was performed. This quantity is
            automatically populated with handler from the section classes methods. If there
            is a method ``on_set`` or ``on_add_sub_section``, it will be added as handler.

        section_cls:
            A helper attribute that gives the `section class` as a Python class object.

        inherited_sections:
            A helper attribute that gives direct and indirect base sections and extending
            sections including this section. These are all sections that this sections
            gets its properties from.

        all_base_sections:
            A helper attribute that gives direct and indirect base sections.

        all_properties:
            A helper attribute that gives all properties (sub section and quantity) definitions
            including inherited properties and properties from extending sections as a
            dictionary with names and definitions.

        all_quantities:
            A helper attribute that gives all quantity definition including inherited ones
            and ones from extending sections as a dictionary that maps names (strings)
            to :class:`Quantity`.

        all_sub_sections:
            A helper attribute that gives all sub-section definition including inherited ones
            and ones from extending sections as a dictionary that maps names (strings)
            to :class:`SubSection`.

        all_sub_sections_by_section:
            A helper attribute that gives all sub-section definition including inherited ones
            and ones from extending sections as a dictionary that maps section classes
            (i.e. Python class objects) to lists of :class:`SubSection`.

        errors:
            A list of errors. These issues prevent the section definition from being usable.

        warnings:
            A list of warnings. These still allow to use the section definition.
    '''

    quantities: 'SubSection' = None
    sub_sections: 'SubSection' = None

    base_sections: 'Quantity' = _placeholder_quantity
    extending_sections: 'Quantity' = _placeholder_quantity
    extends_base_section: 'Quantity' = _placeholder_quantity
    constraints: 'Quantity' = _placeholder_quantity
    event_handlers: 'Quantity' = _placeholder_quantity

    inherited_sections: 'Quantity' = _placeholder_quantity
    all_base_sections: 'Quantity' = _placeholder_quantity
    all_properties: 'Quantity' = _placeholder_quantity
    all_quantities: 'Quantity' = _placeholder_quantity
    all_sub_sections: 'Quantity' = _placeholder_quantity
    all_sub_sections_by_section: 'Quantity' = _placeholder_quantity

    def __init__(self, *args, validate: bool = True, **kwargs):
        self._section_cls: Type[MSection] = None

        super().__init__(*args, **kwargs)
        self.validate = validate
        self.errors: List[str] = []
        self.warnings: List[str] = []

    @property
    def section_cls(self) -> Type[MSection]:
        if self._section_cls is None:
            # Create a section class if this does not exist. This happens if the section
            # is not created through a class definition.
            attrs = {
                prop.name: prop
                for prop in self.quantities + self.sub_sections}
            attrs.update(m_def=self, do_init=False)
            self._section_cls = type(self.name, (MSection,), attrs)

        return self._section_cls

    def __init_metainfo__(self):
        super().__init_metainfo__()

        if self.extends_base_section:
            base_sections_count = len(self.base_sections)
            if base_sections_count == 0:
                raise MetainfoError(
                    'Section %s extend the base section, but has no base section.' % self)

            if base_sections_count > 1:
                raise MetainfoError(
                    'Section %s extend the base section, but has more than one base section' % self)

            base_section = self.base_sections[0]
            for name, attr in self.section_cls.__dict__.items():
                if isinstance(attr, Property):
                    setattr(base_section.section_cls, name, attr)

            base_section.extending_sections = base_section.extending_sections + [self]

        # validate
        def validate(definition):
            errors, warnings = definition.m_all_validate()
            self.errors.extend(errors)
            self.warnings.extend(warnings)

        if not self.validate:
            return

        if self.extends_base_section:
            validate(self.m_get(Section.base_sections)[0])
        else:
            validate(self)

        if len(self.errors) > 0:
            raise MetainfoError(
                '%s. The section definition %s violates %d more constraints' %
                (str(self.errors[0]).strip('.'), self, len(self.errors) - 1))

    @constraint
    def unique_names(self):
        # start with the names of all base_sections
        names: Set[str] = set(
            quantity.name
            for base in list(self.all_base_sections) + self.extending_sections
            for quantity in base.quantities + base.sub_sections)

        for def_list in [self.quantities, self.sub_sections]:
            for definition in def_list:
                assert definition.name not in names, 'All names in a section must be unique. ' \
                    'Name %s of %s in %s already exists in %s.' % (definition.name, definition, definition.m_parent, self)
                names.add(definition.name)


class Package(Definition):
    ''' Packages organize metainfo defintions alongside Python modules

    Each Python module with metainfo Definition (explicitely or implicitely) has a member
    ``m_package`` with an instance of this class. Definitions (categories, sections) in
    Python modules are automatically added to the module's :class:`Package`.
    Packages are not nested and rather have the fully qualitied Python module name as
    name.

    This allows to inspect all definitions in a Python module and automatically puts
    module name and docstring as :class:`Package` name and description.

    Besides the regular :class:`Defintion` attributes, packages can have the following
    attributes:

    Arguments:
        section_definitions: All `section definitions` in this package as :class:`Section`
            objects.

        category_definitions: All `category definitions` in this package as :class:`Category`
            objects.

        all_definitions: A helper attribute that provides all section definitions
            by name.
    '''

    section_definitions: 'SubSection' = None
    category_definitions: 'SubSection' = None

    all_definitions: 'Quantity' = _placeholder_quantity
    dependencies: 'Quantity' = _placeholder_quantity

    registry: Dict[str, 'Package'] = {}
    ''' A static member that holds all currently known packages. '''

    def __init__(self, *args, **kwargs):
        super().__init__(*args, **kwargs)

    def __init_metainfo__(self):
        super().__init_metainfo__()

        Package.registry[self.name] = self

        # access potential SectionProxies to resolve them
        for content in self.m_all_contents():
            if isinstance(content, Quantity):
                if isinstance(content.type, MProxy):
                    content.type.m_proxy_resolve()
            elif isinstance(content, SubSection):
                if isinstance(content.sub_section, MProxy):
                    content.sub_section.m_proxy_resolve()

    @staticmethod
    def from_module(module_name: str):
        module = sys.modules[module_name]

        pkg: 'Package' = getattr(module, 'm_package', None)
        if pkg is None:
            pkg = Package()
            setattr(module, 'm_package', pkg)

        pkg.name = module_name
        if pkg.description is None and module.__doc__ is not None:
            pkg.description = inspect.cleandoc(module.__doc__).strip()

        return pkg


class Category(Definition):
    ''' Categories allow to organize metainfo definitions (not metainfo data like sections do)

    Each definition, including categories themselves, can belong to a set of categories.
    Categories therefore form a hierarchy of concepts that definitions can belong to, i.e.
    they form a `is a` relationship.

    Args:
        definitions: A helper attribute that gives all definitions that are directly or
            indirectly in this category.
    '''

    def __init__(self, *args, **kwargs):
        super().__init__(*args, **kwargs)

        self.definitions: Set[Definition] = set()

    def get_all_definitions(self, definitions: Set[Definition] = None) -> Set[Definition]:
        '''
        Helper method that collects all non category definitions, including those
        in categories of this category.
        '''
        if definitions is None:
            definitions = set()

        for definition in self.definitions:
            if definition not in definitions:
                definitions.add(definition)
                if isinstance(definition, Category):
                    definition.get_all_definitions(definitions)

        return definitions


class Annotation:
    ''' Base class for annotations. '''
    pass


class DefinitionAnnotation(Annotation):
    ''' Base class for annotations for definitions. '''

    def __init__(self):
        self.definition: Definition = None

    def init_annotation(self, definition: Definition):
        self.definition = definition


class SectionAnnotation(DefinitionAnnotation):
    '''
    Special annotation class for section definition that allows to auto add annotations
    to section instances.
    '''

    def new(self, section) -> Dict[str, Any]:
        return {}


Section.m_def = Section(name='Section')
Section.m_def.m_def = Section.m_def
Section.m_def._section_cls = Section

Definition.m_def = Section(name='Definition')
Property.m_def = Section(name='Property')
Quantity.m_def = Section(name='Quantity')
SubSection.m_def = Section(name='SubSection')
Category.m_def = Section(name='Category')
Package.m_def = Section(name='Package')

Definition.name = DirectQuantity(type=str, name='name')
Definition.description = Quantity(type=str, name='description')
Definition.links = Quantity(type=str, shape=['0..*'], name='links')
Definition.categories = Quantity(
    type=Reference(Category.m_def), shape=['0..*'], default=[], name='categories')

Section.quantities = SubSection(
    sub_section=Quantity.m_def, name='quantities', repeats=True)

Section.sub_sections = SubSection(
    sub_section=SubSection.m_def, name='sub_sections', repeats=True)
Section.base_sections = Quantity(
    type=Reference(Section.m_def), shape=['0..*'], default=[], name='base_sections')
Section.extending_sections = Quantity(
    type=Reference(Section.m_def), shape=['0..*'], default=[], name='extending_sections')
Section.extends_base_section = Quantity(type=bool, default=False, name='extends_base_section')
Section.constraints = Quantity(type=str, shape=['0..*'], default=[], name='constraints')
Section.event_handlers = Quantity(
    type=Callable, shape=['0..*'], name='event_handlers', virtual=True, default=[])


@derived(cached=True)
def inherited_sections(self) -> Set[Section]:
    result: Set[Section] = set()
    result.add(self)
    for base_section in self.base_sections:
        result.add(base_section)
        for base_base_section in base_section.all_base_sections:
            result.add(base_base_section)
    for extending_section in self.extending_sections:
        result.add(extending_section)
    return result


@derived(cached=True)
def all_base_sections(self) -> Set[Section]:
    result: Set[Section] = set()
    for base_section in self.base_sections:
        result.add(base_section)
        for base_base_section in base_section.all_base_sections:
            result.add(base_base_section)
    return result


@derived(cached=True)
def all_properties(self) -> Dict[str, Union[SubSection, Quantity]]:
    result: Dict[str, Union[SubSection, Quantity]] = dict()
    for section in self.inherited_sections:
        for definition in section.quantities + section.sub_sections:
            result[definition.name] = definition
    return result


@derived(cached=True)
def all_quantities(self) -> Dict[str, Quantity]:
    result: Dict[str, Quantity] = dict()
    for section in self.inherited_sections:
        for definition in section.quantities:
            result[definition.name] = definition
    return result


@derived(cached=True)
def all_sub_sections(self) -> Dict[str, SubSection]:
    result: Dict[str, SubSection] = dict()
    for section in self.inherited_sections:
        for definition in section.sub_sections:
            result[definition.name] = definition
    return result


@derived(cached=True)
def all_sub_sections_by_section(self) -> Dict[Section, List[SubSection]]:
    result: Dict[Section, List[SubSection]] = dict()
    for section in self.inherited_sections:
        for definition in section.sub_sections:
            sub_sections = result.setdefault(definition.sub_section.m_resolved(), [])
            sub_sections.append(definition)
    return result


Section.inherited_sections = inherited_sections
Section.all_base_sections = all_base_sections
Section.all_properties = all_properties
Section.all_quantities = all_quantities
Section.all_sub_sections = all_sub_sections
Section.all_sub_sections_by_section = all_sub_sections_by_section


SubSection.repeats = Quantity(type=bool, name='repeats', default=False)

SubSection.sub_section = Quantity(type=Reference(Section.m_def), name='sub_section')

Quantity.m_def._section_cls = Quantity
Quantity.type = DirectQuantity(type=QuantityType, name='type')
Quantity.shape = DirectQuantity(type=Dimension, shape=['0..*'], name='shape', default=[])
Quantity.unit = Quantity(type=Unit, name='unit')
Quantity.default = DirectQuantity(type=Any, default=None, name='default')
Quantity.synonym_for = DirectQuantity(type=str, name='synonym_for')
Quantity.derived = DirectQuantity(type=Callable, default=None, name='derived', virtual=True)
Quantity.virtual = DirectQuantity(type=bool, default=False, name='virtual')
Quantity.is_scalar = Quantity(
    type=bool, name='is_scalar', derived=lambda quantity: len(quantity.shape) == 0)
Quantity.cached = Quantity(type=bool, name='cached', default=False)

Package.section_definitions = SubSection(
    sub_section=Section.m_def, name='section_definitions', repeats=True)

Package.category_definitions = SubSection(
    sub_section=Category.m_def, name='category_definitions', repeats=True)


@derived(cached=True)
def all_definitions(self):
    all_definitions: Dict[str, Definition] = dict()
    for sub_section_def in [Package.section_definitions, Package.category_definitions]:
        for definition in self.m_get_sub_sections(sub_section_def):
            all_definitions[definition.name] = definition
    return all_definitions


@derived(cached=True)
def dependencies(self):
    dependencies: Set[Package] = set()
    for content in self.m_all_contents():
        if isinstance(content, Definition):
            for category in content.categories:
                if category.m_parent != self:
                    dependencies.add(category.m_parent)

        if isinstance(content, Section):
            for section in content.base_sections:
                if section.m_parent != self:
                    dependencies.add(section.m_parent)

    return dependencies


Package.all_definitions = all_definitions
Package.dependencies = dependencies

is_bootstrapping = False

Definition.__init_cls__()
Property.__init_cls__()
Section.__init_cls__()
Package.__init_cls__()
Category.__init_cls__()
Quantity.__init_cls__()
SubSection.__init_cls__()


class Environment(MSection):
    ''' Environments allow to manage many metainfo packages and quickly access all definitions.

    Environments provide a name-table for large-sets of metainfo definitions that span
    multiple packages. It provides various functions to resolve metainfo definitions by
    their names, legacy names, and qualified names.

    Args:
        packages: Packages in this environment.
    '''

    packages = SubSection(sub_section=Package, repeats=True)

    def __init__(self, *args, **kwargs):
        super().__init__(*args, **kwargs)

    @derived(cached=True)
    def all_definitions_by_name(self):
        all_definitions_by_name: Dict[str, List[Definition]] = dict()
        for definition in self.m_all_contents():
            if isinstance(definition, Definition):
                definitions = all_definitions_by_name.setdefault(definition.name, [])
                assert definition not in definitions, '%s must be unique' % definitions
                definitions.append(definition)

        return all_definitions_by_name

    def resolve_definitions(self, name: str, section_cls: Type[MSectionBound]) -> List[MSectionBound]:
        return [
            definition
            for definition in self.all_definitions_by_name.get(name, [])
            if isinstance(definition, section_cls)
            if not (isinstance(definition, Section) and definition.extends_base_section)]

    def resolve_definition(self, name, section_cls: Type[MSectionBound]) -> MSectionBound:
        defs = self.resolve_definitions(name, section_cls)
        if len(defs) == 1:
            return defs[0]
        elif len(defs) > 1:
            raise KeyError('Could not uniquely identify %s, candidates are %s' % (name, defs))
        else:
            raise KeyError('Could not resolve %s' % name)<|MERGE_RESOLUTION|>--- conflicted
+++ resolved
@@ -596,6 +596,7 @@
         self.m_parent_index = -1
         self.m_resource = m_resource
         self.m_mod_count = 0
+        self.m_cache: dict = {}  # Dictionary for caching temporary values that are not persisted to the Archive
 
         # get missing m_def from class
         cls = self.__class__
@@ -647,16 +648,10 @@
             m_def = Section()
             setattr(cls, 'm_def', m_def)
 
-<<<<<<< HEAD
         # Use class name if name is not explicitly defined
         if m_def.name is None:
             m_def.name = cls.__name__
-        m_def.section_cls = cls
-=======
-        # transfer name m_def
-        m_def.name = cls.__name__
         m_def._section_cls = cls
->>>>>>> 47b112c3
 
         # add base sections
         base_sections: List[Section] = []
