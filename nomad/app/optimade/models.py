# Copyright 2018 Markus Scheidgen
#
# Licensed under the Apache License, Version 2.0 (the "License");
# you may not use this file except in compliance with the License.
# You may obtain a copy of the License at
#
#   http://www.apache.org/licenses/LICENSE-2.0
#
# Unless required by applicable law or agreed to in writing, software
# distributed under the License is distributed on an"AS IS" BASIS,
# WITHOUT WARRANTIES OR CONDITIONS OF ANY KIND, either express or implied.
# See the License for the specific language governing permissions and
# limitations under the License.

'''
All the API flask restplus models.
'''

from typing import Set
from flask_restplus import fields
import datetime
import math

from nomad import config
from nomad.app.common import RFC3339DateTime
from nomad.datamodel import EntryMetadata

from .api import api, base_url, url


# TODO error/warning objects

json_api_meta_object_model = api.model('MetaObject', {
    'query': fields.Nested(model=api.model('Query', {
        'representation': fields.String(
            required=True,
            description='A string with the part of the URL following the base URL')
    }, description='Information on the query that was requested.')),

    'api_version': fields.String(
        required=True,
        description='A string containing the version of the API implementation.'),

    'time_stamp': RFC3339DateTime(
        required=True,
        description='A timestamp containing the date and time at which the query was executed.'),

    'data_returned': fields.Integer(
        required=True,
        description='An integer containing the number of data objects returned for the query.'),

    'more_data_available': fields.Boolean(
        required=True,
        description='False if all data for this query has been returned, and true if not.'),

    'provider': fields.Nested(
        required=True, skip_none=True,
        description='Information on the database provider of the implementation.',
        model=api.model('Provider', {
            'name': fields.String(
                required=True,
                description='A short name for the database provider.'),
            'description': fields.String(
                required=True,
                description='A longer description of the database provider.'),
            'prefix': fields.String(
                required=True,
                description='Database-provider-specific prefix.'),
            'homepage': fields.String(
                required=False,
                description='Homepage of the database provider'),
            'index_base_url': fields.String(
                required=False,
                description='Base URL for the index meta-database.')
        })),

    'data_available': fields.Integer(
        required=False,
        description=('An integer containing the total number of data objects available in '
                     'the database.')),

    'last_id': fields.String(
        required=False,
        description='A string containing the last ID returned'),

    'response_message': fields.String(
        required=False,
        description='Response string from the server.'),

    'implementation': fields.Nested(
        required=False, skip_none=True,
        description='Server implementation details.',
        model=api.model('Implementation', {
            'name': fields.String(
                description='Name of the implementation'),
            'version': fields.String(
                description='Version string of the current implementation.'),
            'source_url': fields.String(
                description=' URL of the implementation source, either downloadable archive or version control system.'),
            'maintainer': fields.Nested(
                skip_none=True,
                description='Details about the maintainer of the implementation',
                model=api.model('Maintainer', {
                    'email': fields.String()
                })
            )
        }))
})


class Meta():

    def __init__(self, query: str, returned: int, available: int = None, last_id: str = None):
        self.query = dict(representation=query)
        self.api_version = '0.10.1'
        self.time_stamp = datetime.datetime.now()
        self.data_returned = returned
        self.more_data_available = available > returned if available is not None else False
        self.provider = dict(
            name=config.meta.name,
            description=config.meta.name,
            prefix='nomad',
            homepage=config.meta.homepage,
            index_base_url=base_url
        )

        self.data_available = available
        self.last_id = last_id
        self.implementation = dict(
            name='nomad@fairdi',
            version=config.meta.version,
            source_url=config.meta.source_url,
            maintainer=dict(email=config.meta.maintainer_email))


class ToplevelLinks:
    def __init__(self, endpoint: str, available: int, page_number: int, page_limit: int, **kwargs):
        last_page = math.ceil(available / page_limit)

        rest = dict(page_limit=page_limit)
        rest.update(**{key: value for key, value in kwargs.items() if value is not None})
        self.self = url()
        self.related = None
        self.first = url(endpoint, page_number=1, **rest)
        self.last = url(endpoint, page_number=last_page, **rest)
        self.prev = url(endpoint, page_number=max((page_number - 1, 1)), **rest)
        self.next = url(endpoint, page_number=min((page_number + 1, last_page)), **rest)


json_api_links_model = api.model('ApiLinks', {
    'base_url': fields.String(
        description='The base URL of the implementation'),

    'next': fields.String(
        description=('A link to fetch the next set of results. When the current response '
                     'is the last page of data, this field MUST be either omitted or null.')),

    'prev': fields.String(
        description=('The previous page of data. null or omitted when the current response '
                     'is the first page of data.')),

    'last': fields.String(
        description='The last page of data.'),

    'first': fields.String(
        description='The first page of data.')
})


def Links(endpoint: str, available: int, page_number: int, page_limit: int, **kwargs):
    last_page = math.ceil(available / page_limit)

    rest = dict(page_limit=page_limit)
    rest.update(**{key: value for key, value in kwargs.items() if value is not None})

    result = dict(
        base_url=url(version=None),
        first=url(endpoint, page_number=1, **rest),
        last=url(endpoint, page_number=last_page, **rest))

    if page_number > 1:
        result['prev'] = url(endpoint, page_number=page_number - 1, **rest)
    if page_number * page_limit < available:
        result['next'] = url(endpoint, page_number=page_number + 1, **rest)

    return result


json_api_response_model = api.model('Response', {
    'links': fields.Nested(
        required=False,
        description='Links object with pagination links.',
        skip_none=True,
        model=json_api_links_model),

    'meta': fields.Nested(
        required=True, skip_none=True,
        description='JSON API meta object.',
        model=json_api_meta_object_model),

    'included': fields.List(
        fields.Arbitrary(),
        required=False, skip_none=True,
        description=('A list of JSON API resource objects related to the primary data '
                     'contained in data. Responses that contain related resources under '
                     'included are known as compound documents in the JSON API.'))
})

json_api_data_object_model = api.model('DataObject', {
    'type': fields.String(
        description='The type of the object [structure or calculations].'),

    'id': fields.String(
        description='The id of the object.'),

    'attributes': fields.Raw(
        description='A dictionary, containing key-value pairs representing the entries properties')

    # TODO
    # further optional fields: links, meta, relationships
})


json_api_calculation_info_model = api.model('CalculationInfo', {
    'description': fields.String(
        description='Description of the entry'),

    'properties': fields.Raw(
        description=('A dictionary describing queryable properties for this '
                     'entry type, where each key is a property name')),

    'formats': fields.List(
        fields.String(),
        required=True,
        description='List of output formats available for this type of entry'),

    'output_fields_by_format': fields.Raw(
        description=('Dictionary of available output fields for this entry'
                     'type, where the keys are the values of the formats list'
                     'and the values are the keys of the properties dictionary'))

})

json_api_resource_model = api.model('Resource', {
    'id': fields.String(
        description='The id of the object.'),

    'type': fields.String(
        description='The type of the object.'),

    'links': fields.Raw(
        description='Links related to the resource.'
    ),

    'meta': fields.Raw(
        description='Meta information about the resource.'
    ),

    'attributes': fields.Raw(
        description='A dictionary, containing key-value pairs representing the entry details.'),

    'relationships': fields.Raw(
        description='A dictionary containing references to other entries.'
    )
})


class CalculationDataObject:
    def __init__(self, calc: EntryMetadata, request_fields: Set[str] = None):

        def include(key):
            if request_fields is None or (key in request_fields):
                return True

            return False

        attrs = {key: value for key, value in calc.dft.optimade.m_to_dict().items() if include(key)}
        attrs['immutable_id'] = calc.calc_id
        attrs['last_modified'] = calc.last_processing if calc.last_processing is not None else calc.upload_time

        self.type = 'calculation'
        self.id = calc.calc_id
        self.attributes = attrs


class StructureObject:
    def __init__(self, calc: EntryMetadata, request_fields: Set[str] = None):
        optimade_quantities = calc.dft.optimade.m_to_dict()

        attrs = {key: val for key, val in optimade_quantities.items() if request_fields is None or key in request_fields}
        attrs['immutable_id'] = calc.calc_id
        attrs['last_modified'] = calc.last_processing if calc.last_processing is not None else calc.upload_time

        self.type = 'structure'
        self.id = calc.calc_id
        self.attributes = attrs


# class ReferenceObject:
#     def __init__(self, calc: EntryMetadata):
#         attrs = dict(
#             immutable_id=calc.calc_id,
#             last_modified=calc.last_processing if calc.last_processing is not None else calc.upload_time,
#             authors=calc.authors)

<<<<<<< HEAD
#         self.type = 'calculation'
#         self.id = calc.calc_id
#         self.attributes = attrs
=======
        self.type = 'calculation'
        self.id = calc.calc_id
        self.attributes = attrs


class LinkObject:
    def __init__(self, calc: EntryMetadata, page_number: int, **kwargs):
        attrs = dict(
            name='Calculation %s' % calc.calc_id,
            description='Calculation entry in NOMAD database.',
            base_url=url('structures', page_number=page_number, **kwargs),
            homepage=url()
        )
        self.type = 'child'
        self.id = calc.calc_id
        self.attributes = attrs
>>>>>>> 6d453ce5


class Property:
    @staticmethod
    def from_nomad_to_optimade(name: str):
        if name.startswith('optimade.'):
            return name[9:]
        else:
            return '_nomad_%s' % name

    @staticmethod
    def from_optimade_to_nomad(name: str):
        if name.startswith('_nomad_'):
            return name[7:]
        else:
            return 'optimade.%s' % name


json_api_single_response_model = api.inherit(
    'SingleResponse', json_api_response_model, {
        'data': fields.Nested(
            model=json_api_data_object_model,
            required=True, skip_none=True,
            description=('The returned response object.'))
    })

json_api_list_response_model = api.inherit(
    'ListResponse', json_api_response_model, {
        'data': fields.List(
            fields.Nested(json_api_data_object_model, skip_none=True),
            required=True,
            description=('The list of returned response objects.'))
    })

json_api_info_response_model = api.inherit(
    'InfoResponse', json_api_response_model, {
        'data': fields.Nested(
            model=json_api_calculation_info_model,
            required=True,
            description=('The returned response object.'))
    })

json_api_structure_response_model = api.inherit(
    'Structure', json_api_response_model, {
        'data': fields.Nested(
            model=json_api_resource_model,
            required=True, skip_none=True,
            description=('The returned structure object.'))
    })

json_api_structures_response_model = api.inherit(
    'Structures', json_api_response_model, {
        'data': fields.List(
            fields.Nested(json_api_resource_model, skip_none=True),
            required=True,
            description=('The list of returned structure objects.'))
    })

json_api_references_response_model = api.inherit(
    'References', json_api_response_model, {
        'data': fields.List(
            fields.Nested(json_api_resource_model, skip_none=True),
            required=True,
            description=('The list of returned reference objects.'))
    })

json_api_links_response_model = api.inherit(
    'Links', json_api_response_model, {
        'data': fields.List(
            fields.Nested(json_api_resource_model, skip_none=True),
            required=True,
            description=('The list of returned link objects.'))
    })

base_endpoint_parser = api.parser()
base_endpoint_parser.add_argument(
    'response_format', type=str,
    help=('The output format requested. Defaults to the format string "json", which '
          'specifies the standard output format described in this specification.'))
base_endpoint_parser.add_argument(
    'email_address', type=str,
    help=('An email address of the user making the request. The email SHOULD be that of a '
          'person and not an automatic system.'))
base_endpoint_parser.add_argument(
    'response_fields', action='split', type=str,
    help=('A comma-delimited set of fields to be provided in the output. If provided, only '
          'these fields MUST be returned and no others.'))

entry_listing_endpoint_parser = base_endpoint_parser.copy()
entry_listing_endpoint_parser.add_argument(
    'filter', type=str, help='An optimade filter string.')
entry_listing_endpoint_parser.add_argument(
    'page_limit', type=int,
    help='Sets a numerical limit on the number of entries returned.')
entry_listing_endpoint_parser.add_argument(
    'page_number', type=int,
    help='Sets the page number to return.')
entry_listing_endpoint_parser.add_argument(
    'sort', type=str,
    help='Name of the property to sort the results by.')

single_entry_endpoint_parser = base_endpoint_parser.copy()<|MERGE_RESOLUTION|>--- conflicted
+++ resolved
@@ -302,29 +302,10 @@
 #             immutable_id=calc.calc_id,
 #             last_modified=calc.last_processing if calc.last_processing is not None else calc.upload_time,
 #             authors=calc.authors)
-
-<<<<<<< HEAD
+#
 #         self.type = 'calculation'
 #         self.id = calc.calc_id
 #         self.attributes = attrs
-=======
-        self.type = 'calculation'
-        self.id = calc.calc_id
-        self.attributes = attrs
-
-
-class LinkObject:
-    def __init__(self, calc: EntryMetadata, page_number: int, **kwargs):
-        attrs = dict(
-            name='Calculation %s' % calc.calc_id,
-            description='Calculation entry in NOMAD database.',
-            base_url=url('structures', page_number=page_number, **kwargs),
-            homepage=url()
-        )
-        self.type = 'child'
-        self.id = calc.calc_id
-        self.attributes = attrs
->>>>>>> 6d453ce5
 
 
 class Property:
