--- conflicted
+++ resolved
@@ -940,12 +940,9 @@
 
             archive = None
             if entry and entry.process_status == ProcessStatus.SUCCESS and include_archive:
-<<<<<<< HEAD
-=======
                 # NOTE: We can't rely on ES to get the metadata for the entry, since it may
                 # not have had enough time to update its index etc. For now, we will just
                 # ignore this, as we do not need it.
->>>>>>> 1965d4b7
                 entry_metadata = dict(
                     upload_id=upload_id,
                     entry_id=entry.entry_id,
