#
# Copyright The NOMAD Authors.
#
# This file is part of NOMAD. See https://nomad-lab.eu for further info.
#
# Licensed under the Apache License, Version 2.0 (the "License");
# you may not use this file except in compliance with the License.
# You may obtain a copy of the License at
#
#     http://www.apache.org/licenses/LICENSE-2.0
#
# Unless required by applicable law or agreed to in writing, software
# distributed under the License is distributed on an "AS IS" BASIS,
# WITHOUT WARRANTIES OR CONDITIONS OF ANY KIND, either express or implied.
# See the License for the specific language governing permissions and
# limitations under the License.
#
import os
import io
import shutil
from datetime import datetime
from typing import Tuple, List, Dict, Any, Optional
from pydantic import BaseModel, Field, validator
from mongoengine.queryset.visitor import Q
from fastapi import (
    APIRouter, Request, File, UploadFile, status, Depends, Path, Query as FastApiQuery,
    HTTPException)
from fastapi.responses import StreamingResponse
from fastapi.exceptions import RequestValidationError

from nomad import utils, config, files
from nomad.files import UploadFiles, StagingUploadFiles, UploadBundle, is_safe_relative_path
from nomad.processing import Upload, Entry, ProcessAlreadyRunning, ProcessStatus, MetadataEditRequestHandler
from nomad.utils import strip
from nomad.search import search

from .auth import create_user_dependency, generate_upload_token
from ..models import (
    MetadataPagination, User, Direction, Pagination, PaginationResponse, HTTPExceptionModel,
    Files, files_parameters, WithQuery, MetadataEditRequest)
from .entries import EntryArchiveResponse, answer_entry_archive_request
from ..utils import (
    parameter_dependency_from_model, create_responses, DownloadItem,
    create_download_stream_zipped, create_download_stream_raw_file, create_stream_from_string)

router = APIRouter()
default_tag = 'uploads'
metadata_tag = 'uploads/metadata'
raw_tag = 'uploads/raw'
archive_tag = 'uploads/archive'
action_tag = 'uploads/action'
bundle_tag = 'uploads/bundle'

logger = utils.get_logger(__name__)


class ProcData(BaseModel):
    process_running: bool = Field(
        description='If a process is running')
    current_process: Optional[str] = Field(
        description='Name of the current or last completed process')
    process_status: str = Field(
        description='The status of the current or last completed process')
    last_status_message: Optional[str] = Field(
        description='A short, human readable message from the current process, with '
                    'information about what the current process is doing, or information '
                    'about the completion (successful or not) of the last process, if no '
                    'process is currently running.')
    errors: List[str] = Field(
        descriptions='A list of error messages that occurred during the last processing')
    warnings: List[str] = Field(
        description='A list of warning messages that occurred during the last processing')
    complete_time: Optional[datetime] = Field(
        description='Date and time of the completion of the last process')

    class Config:
        orm_mode = True


class UploadProcData(ProcData):
    upload_id: str = Field(
        None,
        description='The unique id for the upload.')
    upload_name: Optional[str] = Field(
        description='The name of the upload. This can be provided during upload '
                    'using the `upload_name` query parameter.')
    upload_create_time: datetime = Field(
        None,
        description='Date and time of the creation of the upload.')
    main_author: str = Field(
        None,
        description=strip('The main author of the upload.'))
    coauthors: List[str] = Field(
        None,
        description=strip('A list of upload coauthors.'))
    reviewers: List[str] = Field(
        None,
        description=strip('A user provided list of reviewers.'))
    viewers: List[str] = Field(
        None,
        description=strip('All viewers (main author, upload coauthors, and reviewers)'))
    writers: List[str] = Field(
        None,
        description=strip('All writers (main author, upload coauthors)'))
    published: bool = Field(
        False,
        description='If this upload is already published.')
    published_to: List[str] = Field(
        None,
        description='A list of other NOMAD deployments that this upload was uploaded to already.')
    publish_time: Optional[datetime] = Field(
        'Date and time of publication, if the upload has been published.')
    with_embargo: bool = Field(
        description='If the upload has an embargo set (embargo_length not equal to zero).')
    embargo_length: int = Field(
        description='The length of the requested embargo, in months. 0 if no embargo is requested.')
    license: str = Field(
        description='The license under which this upload is distributed.')
    entries: int = Field(
        0,
        description='The number of identified entries in this upload.')
    upload_files_server_path: Optional[str] = Field(
        None, description='The path to the uploads files on the server.')


class EntryProcData(ProcData):
    entry_id: str = Field()
    entry_create_time: datetime = Field()
    mainfile: str = Field()
    upload_id: str = Field()
    parser_name: str = Field()
    entry_metadata: Optional[dict] = Field()


class UploadProcDataPagination(Pagination):
    @validator('order_by')
    def validate_order_by(cls, order_by):  # pylint: disable=no-self-argument
        if order_by is None:
            return 'upload_create_time'  # Default value
        assert order_by in ('upload_create_time', 'publish_time'), 'order_by must be a valid attribute'
        return order_by

    @validator('page_after_value')
    def validate_page_after_value(cls, page_after_value, values):  # pylint: disable=no-self-argument
        # Validation handled elsewhere
        return page_after_value


upload_proc_data_pagination_parameters = parameter_dependency_from_model(
    'upload_proc_data_pagination_parameters', UploadProcDataPagination)


class EntryProcDataPagination(Pagination):
    @validator('order_by')
    def validate_order_by(cls, order_by):  # pylint: disable=no-self-argument
        if order_by is None:
            return 'mainfile'  # Default value
        assert order_by in ('mainfile', 'parser_name', 'process_status', 'current_process'), 'order_by must be a valid attribute'
        return order_by

    @validator('page_after_value')
    def validate_page_after_value(cls, page_after_value, values):  # pylint: disable=no-self-argument
        # Validation handled elsewhere
        return page_after_value


entry_proc_data_pagination_parameters = parameter_dependency_from_model(
    'entry_proc_data_pagination_parameters', EntryProcDataPagination)


class UploadProcDataResponse(BaseModel):
    upload_id: str = Field(None, description=strip('''
        Unique id of the upload.'''))
    data: UploadProcData = Field(
        None, description=strip('''
        The upload data as a dictionary.'''))


class UploadProcDataQuery(BaseModel):
    upload_id: Optional[List[str]] = Field(
        description='Search for uploads matching the given id. Multiple values can be specified.')
    upload_name: Optional[List[str]] = Field(
        description='Search for uploads matching the given upload_name. Multiple values can be specified.')
    is_processing: Optional[bool] = Field(
        description=strip('''
            If True, only include currently processing uploads.
            If False, do not include currently processing uploads.
            If unset, include everything.'''))
    is_published: Optional[bool] = Field(
        description=strip('''
            If True: only include published uploads.
            If False: only include unpublished uploads.
            If unset: include everything.'''))


upload_proc_data_query_parameters = parameter_dependency_from_model(
    'upload_proc_data_query_parameters', UploadProcDataQuery)


class UploadProcDataQueryResponse(BaseModel):
    query: UploadProcDataQuery = Field()
    pagination: PaginationResponse = Field()
    data: List[UploadProcData] = Field(
        None, description=strip('''
        The upload data as a list. Each item is a dictionary with the data for each
        upload.'''))


class EntryProcDataResponse(BaseModel):
    entry_id: str = Field()
    data: EntryProcData = Field()


class EntryProcDataQueryResponse(BaseModel):
    pagination: PaginationResponse = Field()
    processing_successful: int = Field(
        None, description=strip('''
        Number of entries that has been processed successfully.
        '''))
    processing_failed: int = Field(
        None, description=strip('''
        Number of entries that failed to process.
        '''))
    upload: UploadProcData = Field(
        None, description=strip('''
        The upload processing data of the upload.
        '''))
    data: List[EntryProcData] = Field(
        None, description=strip('''
        The entries data as a list. Each item is a dictionary with the data for one entry.
        '''))


class DirectoryListLine(BaseModel):
    name: str = Field()
    is_file: bool = Field()
    size: Optional[int] = Field()
    access: str = Field()


class DirectoryListResponse(BaseModel):
    path: str = Field(example='The/requested/path')
    content: List[DirectoryListLine] = Field(
        example=[
            {'name': 'a_directory', 'is_file': False, 'size': 456, 'access': 'public'},
            {'name': 'a_file.json', 'is_file': True, 'size': 123, 'access': 'restricted'}])


class UploadCommandExamplesResponse(BaseModel):
    upload_url: str = Field()
    upload_command: str = Field()
    upload_command_with_name: str = Field()
    upload_progress_command: str = Field()
    upload_command_form: str = Field()
    upload_tar_command: str = Field()


_not_authorized = status.HTTP_401_UNAUTHORIZED, {
    'model': HTTPExceptionModel,
    'description': strip('''
        Unauthorized. Authorization is required, but no or bad authentication credentials provided.''')}

_not_authorized_to_upload = status.HTTP_401_UNAUTHORIZED, {
    'model': HTTPExceptionModel,
    'description': strip('''
        Unauthorized. No credentials provided, or you do not have permissions to the
        specified upload.''')}

_not_authorized_to_entry = status.HTTP_401_UNAUTHORIZED, {
    'model': HTTPExceptionModel,
    'description': strip('''
        Unauthorized. No credentials provided, or you do not have permissions to the
        specified upload or entry.''')}

_bad_request = status.HTTP_400_BAD_REQUEST, {
    'model': HTTPExceptionModel,
    'description': strip('''
        Bad request. The request could not be processed because of some error/invalid argument.''')}

_bad_pagination = status.HTTP_400_BAD_REQUEST, {
    'model': HTTPExceptionModel,
    'description': strip('''
        Bad request. Invalid pagination arguments supplied.''')}

_upload_not_found = status.HTTP_404_NOT_FOUND, {
    'model': HTTPExceptionModel,
    'description': strip('''
        The specified upload could not be found.''')}

_entry_not_found = status.HTTP_404_NOT_FOUND, {
    'model': HTTPExceptionModel,
    'description': strip('''
        The specified upload or entry could not be found.''')}

_upload_or_path_not_found = status.HTTP_404_NOT_FOUND, {
    'model': HTTPExceptionModel,
    'description': strip('''
        The specified upload, or a resource with the specified path within the upload,
        could not be found.''')}

_upload_response = 200, {
    'model': UploadProcDataResponse,
    'content': {
        'application/json': {},
        'text/plain': {'example': 'Thanks for uploading your data to nomad.'}
    },
    'description': strip('''
        A json structure with upload data, if the request headers specifies
        `Accept = application/json`, otherwise a plain text information string.''')}

_raw_path_response = 200, {
    'model': DirectoryListResponse,
    'content': {
        'application/json': {},
        'text/html': {'example': '<html defining a list of directory content>'},
        'application/octet-stream': {'example': 'file data'},
        'application/zip': {'example': '<zipped file or directory content>'}},
    'description': strip('''
        If `path` denotes a file: a stream with the file content, zipped if `compress = true`.
        If `path` denotes a directory, and `compress = true`, the directory content, zipped.
        If `path` denotes a directory, and `compress = false`, a list of the directory
        content, either encoded as json or html, depending on the request headers (json if
        `Accept = application/json`, html otherwise).''')}

_upload_bundle_response = 200, {
    'content': {
        'application/zip': {'example': '<zipped bundle data>'}}}


_no_name = 'NO NAME'

_thank_you_message = f'''
Thanks for uploading your data to nomad.
Go back to {config.gui_url()} and press
reload to see the progress on your upload
and publish your data.'''


@router.get(
    '/command-examples', tags=[default_tag],
    summary='Get example commands for shell based uploads.',
    response_model=UploadCommandExamplesResponse,
    responses=create_responses(_not_authorized),
    response_model_exclude_unset=True,
    response_model_exclude_none=True)
async def get_command_examples(user: User = Depends(create_user_dependency(required=True))):
    ''' Get url and example command for shell based uploads. '''
    token = generate_upload_token(user)
    api_url = config.api_url(ssl=config.services.https_upload, api='api/v1')
    upload_url = f'{api_url}/uploads?token={token}'
    upload_url_with_name = upload_url + '&upload_name=<name>'
    # Upload via streaming data tends to work much easier, e.g. no mime type issues, etc.
    # It is also easier for the user to unterstand IMHO.
    upload_command = f"curl -X POST '{upload_url}' -T <local_file>"
    rv = UploadCommandExamplesResponse(
        upload_url=upload_url,
        upload_command=upload_command,
        upload_command_form=f"curl -X POST '{upload_url}' -F file=@<local_file>",
        upload_command_with_name=f"curl -X POST '{upload_url_with_name}' -T <local_file>",
        upload_progress_command=upload_command + ' | xargs echo',
        upload_tar_command=f"tar -cf - <local_folder> | curl -# '{upload_url}' -X POST -T - | xargs echo"
    )
    return rv


@router.get(
    '', tags=[metadata_tag],
    summary='List uploads of authenticated user.',
    response_model=UploadProcDataQueryResponse,
    responses=create_responses(_not_authorized, _bad_pagination),
    response_model_exclude_unset=True,
    response_model_exclude_none=True)
async def get_uploads(
        request: Request,
        query: UploadProcDataQuery = Depends(upload_proc_data_query_parameters),
        pagination: UploadProcDataPagination = Depends(upload_proc_data_pagination_parameters),
        user: User = Depends(create_user_dependency(required=True))):
    '''
    Retrieves metadata about all uploads that match the given query criteria.
    '''
    # Build query
    mongo_query = Q()
    user_id = str(user.user_id)
    mongo_query &= Q(main_author=user_id) | Q(reviewers=user_id) | Q(coauthors=user_id)

    if query.upload_id:
        mongo_query &= Q(upload_id__in=query.upload_id)

    if query.upload_name:
        mongo_query &= Q(upload_name__in=query.upload_name)

    if query.is_processing is True:
        mongo_query &= Q(process_status__in=ProcessStatus.STATUSES_PROCESSING)
    elif query.is_processing is False:
        mongo_query &= Q(process_status__in=ProcessStatus.STATUSES_NOT_PROCESSING)

    if query.is_published is True:
        mongo_query &= Q(publish_time__ne=None)
    elif query.is_published is False:
        mongo_query &= Q(publish_time=None)

    # Fetch data from DB
    mongodb_query = Upload.objects.filter(mongo_query)
    # Create response
    start = pagination.get_simple_index()
    end = start + pagination.page_size

    order_by = pagination.order_by
    order_by_with_sign = order_by if pagination.order == Direction.asc else '-' + order_by
    if order_by == 'upload_create_time':
        order_by_args = [order_by_with_sign, 'upload_id']  # Use upload_id as tie breaker
    elif order_by == 'publish_time':
        order_by_args = [order_by_with_sign, 'upload_create_time', 'upload_id']

    mongodb_query = mongodb_query.order_by(*order_by_args)

    data = [_upload_to_pydantic(upload) for upload in mongodb_query[start:end]]

    pagination_response = PaginationResponse(total=mongodb_query.count(), **pagination.dict())
    pagination_response.populate_simple_index_and_urls(request)

    return UploadProcDataQueryResponse(
        query=query,
        pagination=pagination_response,
        data=data)


@router.get(
    '/{upload_id}', tags=[metadata_tag],
    summary='Get a specific upload',
    response_model=UploadProcDataResponse,
    responses=create_responses(_upload_not_found, _not_authorized_to_upload),
    response_model_exclude_unset=True,
    response_model_exclude_none=True)
async def get_upload(
        upload_id: str = Path(
            ...,
            description='The unique id of the upload to retrieve.'),
        user: User = Depends(create_user_dependency(required=True))):
    '''
    Fetches a specific upload by its upload_id.
    '''
    # Get upload (or throw exception if nonexistent/no access)
    upload = _get_upload_with_read_access(upload_id, user)

    return UploadProcDataResponse(
        upload_id=upload_id,
        data=_upload_to_pydantic(upload))


@router.get(
    '/{upload_id}/entries', tags=[metadata_tag],
    summary='Get the entries of the specific upload as a list',
    response_model=EntryProcDataQueryResponse,
    responses=create_responses(_upload_not_found, _not_authorized_to_upload, _bad_pagination),
    response_model_exclude_unset=True,
    response_model_exclude_none=True)
async def get_upload_entries(
        request: Request,
        upload_id: str = Path(
            ...,
            description='The unique id of the upload to retrieve entries for.'),
        pagination: EntryProcDataPagination = Depends(entry_proc_data_pagination_parameters),
        user: User = Depends(create_user_dependency())):
    '''
    Fetches the entries of a specific upload. Pagination is used to browse through the
    results.
    '''
    upload = _get_upload_with_read_access(upload_id, user, include_others=True)

    order_by = pagination.order_by
    order_by_with_sign = order_by if pagination.order == Direction.asc else '-' + order_by

    start = pagination.get_simple_index()
    end = start + pagination.page_size

    # load upload's entries. Use entry_id as tie breaker for ordering.
    entries = list(upload.entries_sublist(start, end, order_by=(order_by_with_sign, 'entry_id')))
    failed_entries_count = upload.failed_entries_count

    # load entries's metadata from search
    metadata_entries_query = WithQuery(
        query={
            'entry_id:any': list([entry.entry_id for entry in entries])
        }).query
    metadata_entries = search(
        pagination=MetadataPagination(page_size=len(entries)),
        owner='admin' if user and user.is_admin else 'visible',
        user_id=user.user_id if user else None,
        query=metadata_entries_query)
    metadata_entries_map = {
        metadata_entry['entry_id']: metadata_entry
        for metadata_entry in metadata_entries.data}

    # convert data to pydantic
    data = []
    for entry in entries:
        pydantic_entry = _entry_to_pydantic(entry)
        pydantic_entry.entry_metadata = metadata_entries_map.get(entry.entry_id)
        data.append(pydantic_entry)

    pagination_response = PaginationResponse(total=upload.total_entries_count, **pagination.dict())
    pagination_response.populate_simple_index_and_urls(request)

    return EntryProcDataQueryResponse(
        pagination=pagination_response,
        processing_successful=upload.processed_entries_count - failed_entries_count,
        processing_failed=failed_entries_count,
        upload=_upload_to_pydantic(upload),
        data=data)


@router.get(
    '/{upload_id}/entries/{entry_id}', tags=[metadata_tag],
    summary='Get a specific entry for a specific upload',
    response_model=EntryProcDataResponse,
    responses=create_responses(_entry_not_found, _not_authorized_to_entry),
    response_model_exclude_unset=True,
    response_model_exclude_none=True)
async def get_upload_entry(
        upload_id: str = Path(
            ...,
            description='The unique id of the upload.'),
        entry_id: str = Path(
            ...,
            description='The unique id of the entry, belonging to the specified upload.'),
        user: User = Depends(create_user_dependency(required=True))):
    '''
    Fetches a specific entry for a specific upload.
    '''
    upload = _get_upload_with_read_access(upload_id, user)
    entry = upload.get_entry(entry_id)
    if not entry:
        raise HTTPException(status_code=status.HTTP_404_NOT_FOUND, detail=strip('''
            An entry by that id could not be found in the specified upload.'''))

    # load entries's metadata from search
    metadata_entries = search(
        pagination=MetadataPagination(page_size=1),
        owner='admin' if user.is_admin else 'visible',
        user_id=user.user_id,
        query=dict(entry_id=entry.entry_id))
    data = _entry_to_pydantic(entry)
    if len(metadata_entries.data) == 1:
        data.entry_metadata = metadata_entries.data[0]

    return EntryProcDataResponse(entry_id=entry_id, data=data)


@router.get(
    '/{upload_id}/raw/{path:path}', tags=[raw_tag],
    summary='Get the raw files and folders for a given upload and path.',
    response_class=StreamingResponse,
    responses=create_responses(
        _raw_path_response, _upload_or_path_not_found, _not_authorized_to_upload, _bad_request),
    response_model_exclude_unset=True,
    response_model_exclude_none=True)
async def get_upload_raw_path(
        request: Request,
        upload_id: str = Path(
            ...,
            description='The unique id of the upload.'),
        path: str = Path(
            ...,
            description='The path within the upload raw files.'),
        files_params: Files = Depends(files_parameters),
        offset: Optional[int] = FastApiQuery(
            0,
            description=strip('''
                When dowloading individual files with `compress = false`, this can be
                used to seek to a specified position within the file in question. Default
                is 0, i.e. the start of the file.''')),
        length: Optional[int] = FastApiQuery(
            -1,
            description=strip('''
                When dowloading individual files with `compress = false`, this can be
                used to specify the number of bytes to read. By default, the value is -1,
                which means that the remainder of the file is streamed.''')),
        decompress: bool = FastApiQuery(
            False,
            description=strip('''
                Set if compressed files should be decompressed before streaming the
                content (that is: if there are compressed files *within* the raw files).
                Note, only some compression formats are supported.''')),
        user: User = Depends(create_user_dependency(required=False, signature_token_auth_allowed=True))):
    '''
    For the upload specified by `upload_id`, gets the raw file or directory content located
    at the given `path`. The data is zipped if `compress = true`.

    It is possible to download both individual files and directories, but directories can
    only be downloaded if `compress = true`. If the path points to a directory, but
    `compress = false`, a list of the directory contents is returned instead. The list is
    encoded as a json structure (if the request headers has `Accept = application/json`),
    otherwise as html.

    When downloading a directory (i.e. with `compress = true`), it is also possible to
    specify `re_pattern` or `glob_pattern` to filter the files based on the file names.
    '''
    # Get upload
    upload = _get_upload_with_read_access(upload_id, user, include_others=True)
    _check_upload_not_processing(upload)
    # Get upload files
    upload_files = UploadFiles.get(upload_id)
    try:
        if not upload_files.raw_path_exists(path):
            raise HTTPException(status_code=status.HTTP_404_NOT_FOUND, detail=strip('''
                Not found. Invalid path?'''))
        if upload_files.raw_path_is_file(path):
            # File
            if files_params.compress:
                media_type = 'application/zip'
                download_item = DownloadItem(
                    upload_id=upload_id,
                    raw_path=path,
                    zip_path=os.path.basename(path))
                content = create_download_stream_zipped(
                    download_item, upload_files, compress=True)
            else:
                if offset < 0:
                    raise HTTPException(status_code=status.HTTP_400_BAD_REQUEST, detail=strip('''
                        Invalid offset provided.'''))
                if length <= 0 and length != -1:
                    raise HTTPException(status_code=status.HTTP_400_BAD_REQUEST, detail=strip('''
                        Invalid length provided. Should be greater than 0, or -1 if the remainder
                        of the file should be read.'''))
                media_type = upload_files.raw_file_mime_type(path)
                content = create_download_stream_raw_file(
                    upload_files, path, offset, length, decompress)
            return StreamingResponse(content, media_type=media_type)
        else:
            # Directory
            if files_params.compress:
                # Stream directory content, compressed.
                download_item = DownloadItem(
                    upload_id=upload_id, raw_path=path, zip_path='')
                content = create_download_stream_zipped(
                    download_item, upload_files,
                    re_pattern=files_params.re_pattern, recursive=True,
                    create_manifest_file=False, compress=True)
                return StreamingResponse(content, media_type='application/zip')
            else:
                # compress = False -> return list of directory contents
                directory_list = upload_files.raw_directory_list(path)
                upload_files.close()
                if request.headers.get('Accept') == 'application/json':
                    # json response
                    response = DirectoryListResponse(path=path.rstrip('/'), content=[])
                    for path_info in directory_list:
                        response.content.append(DirectoryListLine(
                            name=os.path.basename(path_info.path),
                            is_file=path_info.is_file,
                            size=path_info.size,
                            access=path_info.access))
                    response_text = response.json()
                    media_type = 'application/json'
                else:
                    # html response
                    response_text = ''
                    scheme, netloc, url_path, _query, _fragment = request.url.components
                    base_url = f'{scheme}://{netloc}{url_path}'
                    if not base_url.endswith('/'):
                        base_url += '/'
                    for path_info in directory_list:
                        # TODO: How should the html look? Need html escaping?
                        name = os.path.basename(path_info.path)
                        if not path_info.is_file:
                            name += '/'
                        info = f'{path_info.size} bytes'
                        if not path_info.is_file:
                            info += ' (Directory)'
                        info += f' [{path_info.access}]'
                        response_text += f'<p><a href="{base_url + name}">{name}</a> {info}</p>\n'
                    media_type = 'text/html'

                return StreamingResponse(create_stream_from_string(response_text), media_type=media_type)
    except Exception as e:
        logger.error('exception while streaming download', exc_info=e)
        upload_files.close()
        raise


@router.put(
    '/{upload_id}/raw/{path:path}', tags=[raw_tag],
    summary='Put (add or replace) files to an upload at the specified path.',
    response_class=StreamingResponse,
    responses=create_responses(
        _upload_response, _upload_not_found, _not_authorized_to_upload, _bad_request),
    response_model_exclude_unset=True,
    response_model_exclude_none=True)
async def put_upload_raw_path(
        request: Request,
        upload_id: str = Path(
            ...,
            description='The unique id of the upload.'),
        path: str = Path(
            ...,
            description='The path within the upload raw files.'),
        file: UploadFile = File(None),
        local_path: str = FastApiQuery(
            None,
            description=strip('''
            Internal/Admin use only.''')),
        file_name: str = FastApiQuery(
            None,
            description=strip('''
            Specifies the name of the file, when using method 2.''')),
        user: User = Depends(create_user_dependency(required=True, upload_token_auth_allowed=True))):
    '''
    Upload files to an already existing upload (identified by upload_id). The files are
    *merged* with the existing files, i.e. new files are added, if there is a collision
    (an old file with the same path and name as one of the new files), the old file will
    be overwritten, but the rest of the old files will remain untouched.

    The `path` is interpreted as a directory. The empty string gives the "root" directory.

    If the file is a zip or tar archive, it will first be extracted, then merged.

    There are two basic ways to upload a file: in the multipart-formdata or streaming the
    file data in the http body. Both are supported. Note, however, that the second method
    does not transfer a filename. If a transfer is made using method 2, you can specify
    the query argument `file_name` to name it. This *needs* to be specified when using
    method 2, unless you are uploading a zip/tar file (for zip/tar files the names don't
    matter since they are extracted). See the POST `uploads` endpoint for examples of curl
    commands for uploading files.
    '''
    upload = _get_upload_with_write_access(upload_id, user, include_published=False)

    if not is_safe_relative_path(path):
        raise HTTPException(
            status_code=status.HTTP_400_BAD_REQUEST,
            detail='Bad path provided.')

    upload_path, method = await _get_file_if_provided(
        upload_id, request, file, local_path, file_name, user)

    if not upload_path:
        raise HTTPException(
            status_code=status.HTTP_400_BAD_REQUEST,
            detail='No upload file provided.')

    if files.zipfile.is_zipfile(upload_path) or files.tarfile.is_tarfile(upload_path):
        # Uploading an compressed file -> reprocess the entire target directory
        path_filter = path
    else:
        # Uploading a single file -> reprocess only the file
        path_filter = os.path.join(path, os.path.basename(upload_path))

    try:
        upload.process_upload(
            file_operation=dict(op='ADD', path=upload_path, target_dir=path, temporary=(method != 0)),
            path_filter=path_filter)
    except ProcessAlreadyRunning:
        raise HTTPException(
            status_code=status.HTTP_400_BAD_REQUEST,
            detail='The upload is currently blocked by another process.')

    if request.headers.get('Accept') == 'application/json':
        upload_proc_data_response = UploadProcDataResponse(
            upload_id=upload_id,
            data=_upload_to_pydantic(upload))
        response_text = upload_proc_data_response.json()
        media_type = 'application/json'
    else:
        response_text = _thank_you_message
        media_type = 'text/plain'

    return StreamingResponse(create_stream_from_string(response_text), media_type=media_type)


@router.delete(
    '/{upload_id}/raw/{path:path}', tags=[raw_tag],
    summary='Delete file or folder located at the specified path in the specified upload.',
    response_model=UploadProcDataResponse,
    responses=create_responses(_upload_not_found, _not_authorized_to_upload, _bad_request),
    response_model_exclude_unset=True,
    response_model_exclude_none=True)
async def delete_upload_raw_path(
        upload_id: str = Path(
            ...,
            description='The unique id of the upload.'),
        path: str = Path(
            ...,
            description='The path within the upload raw files.'),
        user: User = Depends(create_user_dependency(required=True, upload_token_auth_allowed=True))):
    '''
    Delete file or folder located at the specified path in the specified upload. The upload
    must not be published. This also automatically triggers a reprocessing of the upload.
    Choosing the empty string as `path` deletes all files.
    '''
    upload = _get_upload_with_write_access(upload_id, user, include_published=False)

    if not is_safe_relative_path(path):
        raise HTTPException(
            status_code=status.HTTP_400_BAD_REQUEST,
            detail='Bad path provided.')

    upload_files = StagingUploadFiles(upload_id)

    if not upload_files.raw_path_exists(path):
        raise HTTPException(
            status_code=status.HTTP_404_NOT_FOUND,
            detail='No file or folder with that path found.')

    try:
        upload.process_upload(file_operation=dict(op='DELETE', path=path), path_filter=path)
    except ProcessAlreadyRunning:
        raise HTTPException(
            status_code=status.HTTP_400_BAD_REQUEST,
            detail='The upload is currently blocked by another process.')

    return UploadProcDataResponse(upload_id=upload_id, data=_upload_to_pydantic(upload))


@router.get(
    '/{upload_id}/archive/mainfile/{mainfile:path}', tags=[archive_tag],
    summary='Get the full archive for the given upload and mainfile path.',
    response_model=EntryArchiveResponse,
    response_model_exclude_unset=True,
    response_model_exclude_none=True,
    responses=create_responses(_upload_or_path_not_found, _not_authorized_to_upload))
async def get_upload_entry_archive_mainfile(
        upload_id: str = Path(
            ...,
            description='The unique id of the upload.'),
        mainfile: str = Path(
            ...,
            description='The mainfile path within the upload\'s raw files.'),
        user: User = Depends(create_user_dependency(required=False))):
    '''
    For the upload specified by `upload_id`, gets the full archive of a single entry that
    is identified by the given `mainfile`.
    '''
    _get_upload_with_read_access(upload_id, user, include_others=True)
    return answer_entry_archive_request(
        dict(upload_id=upload_id, mainfile=mainfile),
        required='*', user=user)


@router.get(
    '/{upload_id}/archive/{entry_id}', tags=[archive_tag],
    summary='Get the full archive for the given upload and entry.',
    response_model=EntryArchiveResponse,
    response_model_exclude_unset=True,
    response_model_exclude_none=True,
    responses=create_responses(_upload_or_path_not_found, _not_authorized_to_upload))
async def get_upload_entry_archive(
        upload_id: str = Path(
            ...,
            description='The unique id of the upload.'),
        entry_id: str = Path(
            ...,
            description='The unique entry id.'),
        user: User = Depends(create_user_dependency(required=False))):
    '''
    For the upload specified by `upload_id`, gets the full archive of a single entry that
    is identified by the given `entry_id`.
    '''
    _get_upload_with_read_access(upload_id, user, include_others=True)
    return answer_entry_archive_request(
        dict(upload_id=upload_id, entry_id=entry_id),
        required='*', user=user)


@router.post(
    '', tags=[default_tag],
    summary='Submit a new upload',
    response_class=StreamingResponse,
    responses=create_responses(_upload_response, _not_authorized, _bad_request),
    response_model_exclude_unset=True,
    response_model_exclude_none=True)
async def post_upload(
        request: Request,
        file: UploadFile = File(None),
        local_path: str = FastApiQuery(
            None,
            description=strip('''
            Internal/Admin use only.''')),
        file_name: str = FastApiQuery(
            None,
            description=strip('''
            Specifies the name of the file, when using method 2.''')),
        upload_name: str = FastApiQuery(
            None,
            description=strip('''
            A human readable name for the upload.''')),
        embargo_length: int = FastApiQuery(
            0,
            description=strip('''
            The requested embargo length, in months, if any (0-36).''')),
        publish_directly: bool = FastApiQuery(
            None,
            description=strip('''
            If the upload should be published directly. False by default.''')),
        user: User = Depends(create_user_dependency(required=True, upload_token_auth_allowed=True))):
    '''
    Creates a new, empty upload and, optionally, uploads a first file to it. If a file is
    provided, and it is a zip or tar file, it will first be extracted, then added.

    It is recommended to give the upload itself a descriptive `upload_name`. If not specified,
    it will be set to the file name (if provided). The `upload_name` can be edited afterwards (as
    long as the upload is not published).

    There are two basic ways to upload a file: in the multipart-formdata or streaming the
    file data in the http body. Both are supported. Note, however, that the second method
    does not transfer a filename. If a transfer is made using method 2, you can specify
    the query argument `file_name` to name it. This *needs* to be specified when using
    method 2, unless you are uploading a zip/tar file (for zip/tar files the names don't
    matter since they are extracted).

    Example curl commands for creating an upload and uploading a file:

    Method 1: multipart-formdata

        curl -X 'POST' "url" -F file=@local_file

    Method 2: streaming data

        curl -X 'POST' "url" -T local_file

    Authentication is required. This can either be done using the regular bearer token,
    or using the simplified upload token. To use the simplified upload token, just
    specify it as a query parameter in the url, i.e.

        curl -X 'POST' "baseurl?token=ABC.XYZ" ...

    Note, there is a limit on how many unpublished uploads a user can have. If exceeded,
    error code 400 will be returned.
    '''
    if not user.is_admin:
        # Check upload limit
        if _query_mongodb(main_author=str(user.user_id), publish_time=None).count() >= config.services.upload_limit:  # type: ignore
            raise HTTPException(status_code=status.HTTP_400_BAD_REQUEST, detail=strip('''
                Limit of unpublished uploads exceeded for user.'''))

    if not 0 <= embargo_length <= 36:
        raise HTTPException(
            status_code=status.HTTP_400_BAD_REQUEST,
            detail='`embargo_length` must be between 0 and 36 months.')

    upload_id = utils.create_uuid()

    if upload_name and not file_name and files.is_safe_basename(upload_name):
        # Try to default the file_name using name
        file_name = upload_name

    upload_path, method = await _get_file_if_provided(
        upload_id, request, file, local_path, file_name, user)

    if not upload_name:
        # Try to default upload_name
        if method == 2:
            upload_name = file_name or None
        elif upload_path:
            upload_name = os.path.basename(upload_path)

    upload = Upload.create(
        upload_id=upload_id,
        main_author=user,
        upload_name=upload_name,
        upload_create_time=datetime.utcnow(),
        embargo_length=embargo_length,
        publish_directly=publish_directly)

    # Create staging files
    files.StagingUploadFiles(upload_id=upload_id, create=True)

    logger.info('upload created', upload_id=upload_id)

    if upload_path:
        upload.process_upload(
            file_operation=dict(op='ADD', path=upload_path, target_dir='', temporary=(method != 0)))

    if request.headers.get('Accept') == 'application/json':
        upload_proc_data_response = UploadProcDataResponse(
            upload_id=upload_id,
            data=_upload_to_pydantic(upload))
        response_text = upload_proc_data_response.json()
        media_type = 'application/json'
    else:
        response_text = _thank_you_message
        media_type = 'text/plain'

    return StreamingResponse(create_stream_from_string(response_text), media_type=media_type)


@router.post(
    '/{upload_id}/edit', tags=[metadata_tag],
    summary='Updates the metadata of the specified upload.',
    response_model=UploadProcDataResponse,
    responses=create_responses(_upload_not_found, _not_authorized_to_upload, _bad_request),
    response_model_exclude_unset=True,
    response_model_exclude_none=True)
async def post_upload_edit(
        request: Request,
        data: MetadataEditRequest,
        upload_id: str = Path(..., description='The unique id of the upload.'),
        user: User = Depends(create_user_dependency(required=True))):
    '''
    Updates the metadata of the specified upload and entries. An optional `query` can be
    specified to select only some of the entries of the upload (the query results are
    automatically restricted to the specified upload).

    **Note:**
      - Only admins can edit some of the fields.
      - The embargo of a published upload is lifted by setting the `embargo_length` attribute
        to 0.
      - If the upload is published, the only operations permitted using this endpoint is to
        lift the embargo, i.e. set `embargo_length` to 0, and to edit the entries in datasets
        that where created by the current user.
      - If a query is specified, it is not possible to edit upload level metadata (like
        `upload_name`, `coauthors`, etc.), as the purpose of queries is to select only a
        subset of the upload entries to edit, but changing upload level metadata would affect
        **all** entries of the upload.
    '''
    edit_request_json = await request.json()
    try:
        MetadataEditRequestHandler.edit_metadata(edit_request_json, upload_id, user)
        return UploadProcDataResponse(upload_id=upload_id, data=_upload_to_pydantic(Upload.get(upload_id)))
    except RequestValidationError as e:
        raise  # A problem which we have handled explicitly. Fastapi does json conversion.
    except Exception as e:
        # The upload is processing or some kind of unexpected error has occured
        raise HTTPException(status_code=status.HTTP_400_BAD_REQUEST, detail=str(e))


@router.delete(
    '/{upload_id}', tags=[default_tag],
    summary='Delete an upload',
    response_model=UploadProcDataResponse,
    responses=create_responses(_upload_not_found, _not_authorized_to_upload, _bad_request),
    response_model_exclude_unset=True,
    response_model_exclude_none=True)
async def delete_upload(
        upload_id: str = Path(
            ...,
            description='The unique id of the upload to delete.'),
        user: User = Depends(create_user_dependency(required=True))):
    '''
    Delete an existing upload.

    Only uploads that are sill in staging, not already deleted, not still uploaded, and
    not currently processed, can be deleted.
    '''
    upload = _get_upload_with_write_access(
        upload_id, user, include_published=True, published_requires_admin=True)

    try:
        upload.delete_upload()
    except ProcessAlreadyRunning:
        raise HTTPException(status_code=status.HTTP_400_BAD_REQUEST, detail=strip('''
            The upload is still being processed.'''))
    except Exception as e:
        logger.error('could not delete processing upload', exc_info=e)
        raise

    return UploadProcDataResponse(
        upload_id=upload_id,
        data=_upload_to_pydantic(upload))


@router.post(
    '/{upload_id}/action/publish', tags=[action_tag],
    summary='Publish an upload',
    response_model=UploadProcDataResponse,
    responses=create_responses(_upload_not_found, _not_authorized_to_upload, _bad_request),
    response_model_exclude_unset=True,
    response_model_exclude_none=True)
async def post_upload_action_publish(
        upload_id: str = Path(
            ...,
            description=strip('''
                The unique id of the upload to publish.''')),
        embargo_length: int = FastApiQuery(
            None,
            description=strip('''
                If provided, updates the embargo length of the upload. The value should
                be between 0 and 36 months. 0 means no embargo.''')),
        to_central_nomad: bool = FastApiQuery(
            False,
            description=strip('''
                Will send the upload to the central NOMAD repository and publish it. This
                option is only available on an OASIS. The upload must already be published
                on the OASIS.''')),
        user: User = Depends(create_user_dependency(required=True))):
    '''
    Publishes an upload. The upload cannot be modified after this point (except for special
    cases, like when lifting the embargo prematurely, and by admins). After the upload is
    published and the embargo period (if any) is expired, the generated archive entries
    will be publicly visible.
    '''
    upload = _get_upload_with_write_access(
        upload_id, user, include_published=True, published_requires_admin=False)

    if upload.published and not user.is_admin and not to_central_nomad:
        raise HTTPException(
            status_code=status.HTTP_400_BAD_REQUEST,
            detail='Upload already published.')

    _check_upload_not_processing(upload)

    if upload.process_status == ProcessStatus.FAILURE:
        raise HTTPException(
            status_code=status.HTTP_400_BAD_REQUEST,
            detail='Cannot publish an upload that failed processing.')
    if upload.processed_entries_count == 0:
        raise HTTPException(
            status_code=status.HTTP_400_BAD_REQUEST,
            detail='Cannot publish an upload without any resulting entries.')
    if embargo_length is not None and not 0 <= embargo_length <= 36:
        raise HTTPException(
            status_code=status.HTTP_400_BAD_REQUEST,
            detail='Invalid embargo_length. Must be between 0 and 36 months.')

    if to_central_nomad:
        # Publish from an OASIS to the central repository
        if not config.keycloak.oasis:
            raise HTTPException(
                status_code=status.HTTP_400_BAD_REQUEST,
                detail='Must be on an OASIS to publish to the central NOMAD repository.')
        if not upload.published:
            raise HTTPException(
                status_code=status.HTTP_401_UNAUTHORIZED,
                detail='The upload must be published on the OASIS first.')
        # Everything looks ok, try to publish it to the central NOMAD!
        upload.publish_externally(embargo_length=embargo_length)
    else:
        # Publish to this repository
        if upload.published:
            raise HTTPException(
                status_code=status.HTTP_401_UNAUTHORIZED,
                detail='The upload is already published.')
        try:
            upload.publish_upload(embargo_length=embargo_length)
        except ProcessAlreadyRunning:
            raise HTTPException(
                status_code=status.HTTP_400_BAD_REQUEST,
                detail='The upload is still/already processed.')

    return UploadProcDataResponse(
        upload_id=upload_id,
        data=_upload_to_pydantic(upload))


@router.post(
    '/{upload_id}/action/process', tags=[action_tag],
    summary='Manually triggers processing of an upload.',
    response_model=UploadProcDataResponse,
    responses=create_responses(_upload_not_found, _not_authorized_to_upload, _bad_request),
    response_model_exclude_unset=True,
    response_model_exclude_none=True)
async def post_upload_action_process(
        upload_id: str = Path(
            ...,
            description='The unique id of the upload to process.'),
        user: User = Depends(create_user_dependency(required=True))):
    '''
    Processes an upload, i.e. parses the files and updates the NOMAD archive. Only admins
    can process an already published upload.
    '''
    upload = _get_upload_with_write_access(
        upload_id, user, include_published=True, published_requires_admin=True)

    _check_upload_not_processing(upload)

    upload.process_upload()
    return UploadProcDataResponse(
        upload_id=upload_id,
        data=_upload_to_pydantic(upload))


@router.post(
    '/{upload_id}/action/lift-embargo', tags=[action_tag],
    summary='Lifts the embargo of an upload.',
    response_model=UploadProcDataResponse,
    responses=create_responses(_upload_not_found, _not_authorized_to_upload, _bad_request),
    response_model_exclude_unset=True,
    response_model_exclude_none=True)
async def post_upload_action_lift_embargo(
        upload_id: str = Path(
            ...,
            description='The unique id of the upload to lift the embargo for.'),
        user: User = Depends(create_user_dependency(required=True))):
    ''' Lifts the embargo of an upload. '''
    upload = _get_upload_with_write_access(
        upload_id, user, include_published=True, published_requires_admin=False)
    _check_upload_not_processing(upload)
    if not upload.published:
        raise HTTPException(status_code=status.HTTP_400_BAD_REQUEST, detail=strip('''
            Upload is not published, no embargo to lift.'''))
    if not upload.with_embargo:
        raise HTTPException(status_code=status.HTTP_400_BAD_REQUEST, detail=strip('''
            Upload has no embargo.'''))
    # Lift the embargo using MetadataEditRequestHandler.edit_metadata
    try:
        MetadataEditRequestHandler.edit_metadata({'metadata': {'embargo_length': 0}}, upload_id, user)
        upload.reload()
        return UploadProcDataResponse(
            upload_id=upload_id,
            data=_upload_to_pydantic(upload))
    except Exception as e:
        # Should only happen if the upload just started processing or something unexpected happens
        raise HTTPException(status_code=status.HTTP_400_BAD_REQUEST, detail=str(e))


@router.get(
    '/{upload_id}/bundle', tags=[bundle_tag],
    summary='Gets an *upload bundle* for the specified upload.',
    response_class=StreamingResponse,
    responses=create_responses(
        _upload_bundle_response, _upload_not_found, _not_authorized_to_upload, _bad_request),
    response_model_exclude_unset=True,
    response_model_exclude_none=True)
async def get_upload_bundle(
        upload_id: str = Path(
        ...,
        description='The unique id of the upload.'),
        include_raw_files: Optional[bool] = FastApiQuery(
            True,
            description=strip('''
                If raw files should be included in the bundle (true by default).''')),
        include_archive_files: Optional[bool] = FastApiQuery(
            True,
            description=strip('''
                If archive files (i.e. parsed entries data) should be included in the bundle
                (true by default).''')),
        include_datasets: Optional[bool] = FastApiQuery(
            True,
            description=strip('''
                If datasets references to this upload should be included in the bundle
                (true by default).''')),
        user: User = Depends(create_user_dependency(required=False))):
    '''
    Get an *upload bundle* for the specified upload. An upload bundle is a file bundle which
    can be used to export and import uploads between different NOMAD deployments.
    '''
    upload = _get_upload_with_read_access(upload_id, user, include_others=True)
    _check_upload_not_processing(upload)

    try:
        stream = upload.export_bundle(
            export_as_stream=True, export_path=None, zipped=True, move_files=False, overwrite=False,
            include_raw_files=include_raw_files, include_archive_files=include_archive_files,
            include_datasets=include_datasets)
    except Exception as e:
        raise HTTPException(status_code=status.HTTP_400_BAD_REQUEST, detail=strip('''
            Could not export due to error: ''' + str(e)))

    return StreamingResponse(stream, media_type='application/zip')


@router.post(
    '/bundle', tags=[bundle_tag],
    summary='Posts an *upload bundle* to this NOMAD deployment.',
    response_model=UploadProcDataResponse,
    responses=create_responses(_not_authorized, _bad_request),
    response_model_exclude_unset=True,
    response_model_exclude_none=True)
async def post_upload_bundle(
        request: Request,
        file: UploadFile = File(None),
        local_path: str = FastApiQuery(
            None,
            description=strip('''
            Internal/Admin use only.''')),
        embargo_length: Optional[int] = FastApiQuery(
            None,
            description=strip('''
                Specifies the embargo length in months to set on the upload. If omitted,
                the value specified in the bundle will be used. A value of 0 means no
                embargo.''')),
        include_raw_files: Optional[bool] = FastApiQuery(
            None,
            description=strip('''
                If raw files should be imported from the bundle
                *(only admins can change this setting)*.''')),
        include_archive_files: Optional[bool] = FastApiQuery(
            None,
            description=strip('''
                If archive files (i.e. parsed entries data) should be imported from the bundle
                *(only admins can change this setting)*.''')),
        include_datasets: Optional[bool] = FastApiQuery(
            None,
            description=strip('''
                If dataset references to this upload should be imported from the bundle
                *(only admins can change this setting)*.''')),
        include_bundle_info: Optional[bool] = FastApiQuery(
            None,
            description=strip('''
                If the bundle_info.json file should be kept
                *(only admins can change this setting)*.''')),
        keep_original_timestamps: Optional[bool] = FastApiQuery(
            None,
            description=strip('''
                If all original timestamps, including `upload_create_time`, `entry_create_time`
                and `publish_time`, should be kept
                *(only admins can change this setting)*.''')),
        set_from_oasis: Optional[bool] = FastApiQuery(
            None,
            description=strip('''
                If the `from_oasis` flag and `oasis_deployment_id` should be set
                *(only admins can change this setting)*.''')),
        trigger_processing: Optional[bool] = FastApiQuery(
            None,
            description=strip('''
                If processing should be triggered after the bundle has been imported
                *(only admins can change this setting)*.''')),
        user: User = Depends(create_user_dependency(required=True, upload_token_auth_allowed=True))):
    '''
    Posts an *upload bundle* to this NOMAD deployment. An upload bundle is a file bundle which
    can be used to export and import uploads between different NOMAD installations. The
    endpoint expects an upload bundle attached as a zipfile.

    **NOTE:** This endpoint is restricted to admin users and oasis admins. Further, all
    settings except `embargo_length` requires an admin user to change (these settings
    have default values specified by the system configuration).

    There are two basic ways to upload a file: in the multipart-formdata or streaming the
    file data in the http body. Both are supported. See the POST `uploads` endpoint for
    examples of curl commands for uploading files.
    '''
    is_admin = user.is_admin
    is_oasis = not is_admin and user.is_oasis_admin and config.bundle_import.allow_bundles_from_oasis

    if not is_admin and not is_oasis:
        raise HTTPException(
            status_code=status.HTTP_401_UNAUTHORIZED, detail='User not authorized to upload bundles')

    bundle_path, method = await _get_file_if_provided(
        tmp_dir_prefix='bundle', request=request, file=file, local_path=local_path, file_name=None, user=user)

    if not bundle_path:
        raise HTTPException(
            status_code=status.HTTP_400_BAD_REQUEST, detail='No bundle file provided')

    try:
        bundle: UploadBundle = None
        bundle = UploadBundle(bundle_path)

        if is_oasis and not config.bundle_import.allow_unpublished_bundles_from_oasis:
            bundle_info = bundle.bundle_info
            if not bundle_info.get('upload', {}).get('publish_time'):
                raise HTTPException(
                    status_code=status.HTTP_400_BAD_REQUEST,
                    detail=f'Bundles uploaded from an oasis must be published in the oasis first.')

        settings_dict: Dict[str, Any] = dict(
            include_raw_files=include_raw_files,
            include_archive_files=include_archive_files,
            include_datasets=include_datasets,
            include_bundle_info=include_bundle_info,
            keep_original_timestamps=keep_original_timestamps,
            set_from_oasis=set_from_oasis,
            trigger_processing=trigger_processing)

        for k, v in settings_dict.copy().items():
            if v is None:
                del settings_dict[k]
            elif v is not None and not is_admin:
                raise HTTPException(
                    status_code=status.HTTP_400_BAD_REQUEST,
                    detail=f'Specifying setting {k} requires an admin user')

        upload = Upload.create_skeleton_from_bundle(bundle)
        bundle.close()
        upload.import_bundle(
            bundle_path, move_files=False, embargo_length=embargo_length,
            settings=settings_dict)

        return UploadProcDataResponse(
            upload_id=upload.upload_id,
            data=_upload_to_pydantic(upload))

    except Exception as e:
        if bundle:
            bundle.close()
        if method != 0:
            bundle.delete(include_parent_folder=True)
        if isinstance(e, HTTPException):
            raise
        raise HTTPException(
            status_code=status.HTTP_400_BAD_REQUEST, detail='Failed to import bundle: ' + str(e))


async def _get_file_if_provided(
        tmp_dir_prefix: str, request: Request, file: UploadFile, local_path: str, file_name: str,
        user: User) -> Tuple[str, int]:
    '''
    If the user provides a file with the api call, load it and save it to a temporary
    folder (or, if method 0 is used, forward the file). The method thus needs to identify
    which file transfer method was used (0 - 2), and save the data (if method is 1 or 2).

    Returns the os path to the resulting file and method (0-2), or (None, None) if no file
    data was provided with the api call.
    '''
    # Determine the source data stream
    file_name_argument_not_given = not file_name
    src_stream = None
    if local_path:
        # Method 0: Local file - only for admins
        if not user.is_admin:
            raise HTTPException(status_code=status.HTTP_401_UNAUTHORIZED, detail=strip('''
                You need to be admin to use local_path as method of upload.'''))
        if not os.path.exists(local_path) or not os.path.isfile(local_path):
            raise HTTPException(status_code=status.HTTP_400_BAD_REQUEST, detail=strip('''
                The specified local_path cannot be found or is not a file.'''))
        method = 0
        file_name = os.path.basename(local_path)
    elif file:
        # Method 1: Data provided as formdata
        method = 1
        file_name = file.filename or _no_name
        src_stream = _asyncronous_file_reader(file)
    else:
        # Method 2: Data has to be sent streamed in the body
        method = 2
        file_name = file_name or _no_name
        src_stream = request.stream()

    if not files.is_safe_basename(file_name):
        raise HTTPException(status_code=status.HTTP_400_BAD_REQUEST, detail=strip('''
            Bad file name provided.'''))

    # Read the stream and save to file
    if method == 0:
        upload_path = local_path  # Use the provided path
        uploaded_bytes = os.path.getsize(local_path)
    else:
        tmp_dir = files.create_tmp_dir(tmp_dir_prefix)
        upload_path = os.path.join(tmp_dir, file_name)
        try:
            with open(upload_path, 'wb') as f:
                uploaded_bytes = 0
                log_interval = 1e9
                log_unit = 'GB'
                next_log_at = log_interval
                async for chunk in src_stream:
                    if not chunk:
                        # End of data stream
                        break
                    uploaded_bytes += len(chunk)
                    f.write(chunk)
                    if uploaded_bytes > next_log_at:
                        logger.info('Large upload in progress - uploaded: '
                                    f'{uploaded_bytes // log_interval} {log_unit}')
                        next_log_at += log_interval
                logger.info(f'Uploaded {uploaded_bytes} bytes')
        except Exception as e:
            if not (isinstance(e, RuntimeError) and 'Stream consumed' in str(e)):
                if os.path.exists(tmp_dir):
                    shutil.rmtree(tmp_dir)
                logger.warn('IO error receiving upload data', exc_info=e)
                raise HTTPException(
                    status_code=status.HTTP_400_BAD_REQUEST,
                    detail='Some IO went wrong, upload probably aborted/disrupted.')

    if not uploaded_bytes and method == 2:
        # No data was provided
        shutil.rmtree(tmp_dir)
        return None, None

    logger.info('received uploaded file')
    if method == 2 and file_name_argument_not_given:
        if not files.zipfile.is_zipfile(upload_path) and not files.tarfile.is_tarfile(upload_path):
            raise HTTPException(status_code=status.HTTP_400_BAD_REQUEST, detail=strip('''
                Using method 2 and file does not look like a zip or tar file - must specify `file_name`.'''))

    return upload_path, method


async def _asyncronous_file_reader(f):
    ''' Asynchronous generator to read file-like objects. '''
    while True:
        try:
            data: bytes = await f.read(io.DEFAULT_BUFFER_SIZE)
        except Exception:
            await f.close()
            raise
        if not data:
            await f.close()
            return
        yield data


def _query_mongodb(**kwargs):
    return Upload.objects(**kwargs)


def _get_upload_with_read_access(upload_id: str, user: User, include_others: bool = False) -> Upload:
    '''
    Determines if the specified user has read access to the specified upload. If so, the
    corresponding Upload object is returned. If the upload does not exist, or the user has
    no read access to it, a HTTPException is raised.

    Arguments:
        upload_id: The id of the requested upload.
        user: The authenticated user, if any.
        include_others: If uploads owned by others should be included. Access to the uploads
            of other users is only granted if the upload is published and not under embargo.
    '''
    mongodb_query = _query_mongodb(upload_id=upload_id)
    if not mongodb_query.count():
        raise HTTPException(status_code=status.HTTP_404_NOT_FOUND, detail=strip('''
            The specified upload_id was not found.'''))
    upload = mongodb_query.first()
    if user and (user.is_admin or (str(user.user_id) in upload.viewers)):
        # Ok, the user a viewer, or we have an admin user
        return upload
    elif include_others:
        if not upload.published:
            raise HTTPException(status_code=status.HTTP_401_UNAUTHORIZED, detail=strip('''
                You do not have access to the specified upload - not published yet.'''))
        if upload.published and upload.with_embargo:
            raise HTTPException(status_code=status.HTTP_401_UNAUTHORIZED, detail=strip('''
                You do not have access to the specified upload - published with embargo.'''))
        return upload
    else:
        raise HTTPException(status_code=status.HTTP_401_UNAUTHORIZED, detail=strip('''
            You do not have access to the specified upload.'''))


def _get_upload_with_write_access(
        upload_id: str, user: User, include_published: bool = False,
        published_requires_admin: bool = True) -> Upload:
    '''
    Determines if the specified user has write access to the specified upload. If so, the
    corresponding Upload object is returned. If the upload does not exist, or the user has
    no write access to it, a HTTPException is raised.
    '''
    if not user:
        raise HTTPException(status_code=status.HTTP_401_UNAUTHORIZED, detail=strip('''
            User authentication required to access uploads.'''))
    mongodb_query = _query_mongodb(upload_id=upload_id)
    if not mongodb_query.count():
        raise HTTPException(status_code=status.HTTP_404_NOT_FOUND, detail=strip('''
            The specified upload_id was not found.'''))
    upload = mongodb_query.first()
    if not user.is_admin and upload.main_author != str(user.user_id):
        if not upload.coauthors or str(user.user_id) not in upload.coauthors:
            raise HTTPException(status_code=status.HTTP_401_UNAUTHORIZED, detail=strip('''
                You do not have write access to the specified upload.'''))
    if upload.published:
        if not include_published:
            raise HTTPException(status_code=status.HTTP_401_UNAUTHORIZED, detail=strip('''
                Upload is already published, operation not possible.'''))
        if published_requires_admin and not user.is_admin:
            raise HTTPException(status_code=status.HTTP_401_UNAUTHORIZED, detail=strip('''
                Upload is already published, only admins can perform this operation.'''))
    return upload


def _upload_to_pydantic(upload: Upload) -> UploadProcData:
    ''' Converts the mongo db object to an UploadProcData object. '''
    pydantic_upload = UploadProcData.from_orm(upload)
<<<<<<< HEAD
    pydantic_upload.entries = upload.total_calcs
    try:
        pydantic_upload.upload_files_server_path = upload.upload_files.external_os_path
    except KeyError:
        # In case the files are missing for one reason or another
        pass

=======
    pydantic_upload.entries = upload.total_entries_count
>>>>>>> 4f50c206
    return pydantic_upload


def _entry_to_pydantic(entry: Entry) -> EntryProcData:
    ''' Converts the mongo db object to an EntryProcData object'''
    return EntryProcData.from_orm(entry)


def _check_upload_not_processing(upload: Upload):
    '''
    Checks if the upload is processing, and raises a HTTPException (err code 400) if so.
    '''
    if upload.process_running:
        raise HTTPException(
            status_code=status.HTTP_400_BAD_REQUEST,
            detail='The upload is currently being processed, operation not allowed.')<|MERGE_RESOLUTION|>--- conflicted
+++ resolved
@@ -1551,17 +1551,13 @@
 def _upload_to_pydantic(upload: Upload) -> UploadProcData:
     ''' Converts the mongo db object to an UploadProcData object. '''
     pydantic_upload = UploadProcData.from_orm(upload)
-<<<<<<< HEAD
-    pydantic_upload.entries = upload.total_calcs
+    pydantic_upload.entries = upload.total_entries_count
     try:
         pydantic_upload.upload_files_server_path = upload.upload_files.external_os_path
     except KeyError:
         # In case the files are missing for one reason or another
         pass
 
-=======
-    pydantic_upload.entries = upload.total_entries_count
->>>>>>> 4f50c206
     return pydantic_upload
 
 
