--- conflicted
+++ resolved
@@ -20,12 +20,6 @@
 
 from nomad.metainfo import MSection, Section, SubSection, Quantity, MEnum
 from nomad.metainfo.mongoengine_extension import Mongo, MongoDocument
-<<<<<<< HEAD
-from nomad.datamodel.datamodel import MongoMetadata, EditableUserMetadata
-=======
-from nomad.metainfo.search_extension import Search
-from nomad.metainfo.elastic_extension import ElasticDocument
->>>>>>> 996ece52
 
 
 class DOSSimilarity(MSection):
@@ -440,21 +434,12 @@
         type=str)
     published = Quantity(
         type=bool, default=False,
-        description='Indicates if the entry is published',
-<<<<<<< HEAD
-        categories=[MongoMetadata])
-    with_embargo = Quantity(
-        type=bool, default=False, categories=[MongoMetadata, EditableUserMetadata],
-        description='Indicated if this entry is under an embargo')
-=======
-        a_search=Search()
+        description='Indicates if the entry is published'
     )
     with_embargo = Quantity(
         type=bool, default=False,
-        description='Indicated if this entry is under an embargo',
-        a_search=Search()
-    )
->>>>>>> 996ece52
+        description='Indicated if this entry is under an embargo'
+    )
     owners = Quantity(
         type=str, shape=['0..*'],
         description='The ids of the users that have access (upload and shared with users) to this calculation'
