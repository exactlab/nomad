#
# Copyright The NOMAD Authors.
#
# This file is part of NOMAD. See https://nomad-lab.eu for further info.
#
# Licensed under the Apache License, Version 2.0 (the "License");
# you may not use this file except in compliance with the License.
# You may obtain a copy of the License at
#
#     http://www.apache.org/licenses/LICENSE-2.0
#
# Unless required by applicable law or agreed to in writing, software
# distributed under the License is distributed on an "AS IS" BASIS,
# WITHOUT WARRANTIES OR CONDITIONS OF ANY KIND, either express or implied.
# See the License for the specific language governing permissions and
# limitations under the License.
#

''' All generic entry metadata and related classes. '''

from typing import Any
from cachetools import cached, TTLCache
from elasticsearch_dsl import Keyword, Text, analyzer, tokenizer
import ase.data

from nomad import metainfo, config
from nomad.metainfo.search_extension import Search
from nomad.metainfo.elastic_extension import ElasticDocument
from nomad.metainfo.mongoengine_extension import Mongo, MongoDocument
from nomad.datamodel.metainfo.common import FastAccess
from nomad.metainfo.pydantic_extension import PydanticModel
from nomad.metainfo.elasticsearch_extension import Elasticsearch, material_entry_type

from .dft import DFTMetadata
from .ems import EMSMetadata
from .qcms import QCMSMetadata

# This is usually defined automatically when the first metainfo definition is evaluated, but
# due to the next imports requireing the m_package already, this would be too late.
m_package = metainfo.Package()

from .results import Results  # noqa
from .encyclopedia import EncyclopediaMetadata  # noqa
from .metainfo.simulation.run import Run  # noqa
from .metainfo.workflow import Workflow  # noqa
from .metainfo.common_experimental import Measurement  # noqa
from .metainfo.common_qcms import QuantumCMS  # noqa


def _only_atoms(atoms):
    numbers = [ase.data.atomic_numbers[atom] for atom in atoms]
    only_atoms = [ase.data.chemical_symbols[number] for number in sorted(numbers)]
    return ''.join(only_atoms)


path_analyzer = analyzer(
    'path_analyzer',
    tokenizer=tokenizer('path_tokenizer', 'pattern', pattern='/'))


def PathSearch():
    return [
        Elasticsearch(_es_field='keyword'),
        Elasticsearch(
            mapping=dict(type='text', analyzer=path_analyzer.to_dict()),
            field='path', _es_field='')]


class Author(metainfo.MSection):
    ''' A person that is author of data in NOMAD or references by NOMAD. '''
    name = metainfo.Quantity(
        type=str,
        derived=lambda user: ('%s %s' % (user.first_name, user.last_name)).strip(),
        a_search=Search(mapping=Text(fields={'keyword': Keyword()})),
        a_elasticsearch=[
            Elasticsearch(material_entry_type, _es_field='keyword'),
            Elasticsearch(material_entry_type, mapping='text', field='text', _es_field=''),
            Elasticsearch(suggestion=True)
        ])

    first_name = metainfo.Quantity(type=metainfo.Capitalized)
    last_name = metainfo.Quantity(type=metainfo.Capitalized)
    email = metainfo.Quantity(
        type=str,
        a_elastic=dict(mapping=Keyword),  # TODO remove?
        a_search=Search(),
        a_elasticsearch=Elasticsearch())

    affiliation = metainfo.Quantity(type=str)
    affiliation_address = metainfo.Quantity(type=str)


class User(Author):
    ''' A NOMAD user.

    Typically a NOMAD user has a NOMAD account. The user related data is managed by
    NOMAD keycloak user-management system. Users are used to denote uploaders, authors,
    people to shared data with embargo with, and owners of datasets.

    Args:
        user_id: The unique, persistent keycloak UUID
        username: The unique, persistent, user chosen username
        first_name: The users first name (including all other given names)
        last_name: The users last name
        affiliation: The name of the company and institutes the user identifies with
        affiliation_address: The address of the given affiliation
        create: The time the account was created
        repo_user_id: The id that was used to identify this user in the NOMAD CoE Repository
        is_admin: Bool that indicated, iff the user the use admin user
    '''

    m_def = metainfo.Section(a_pydantic=PydanticModel())

    user_id = metainfo.Quantity(
        type=str,
        a_search=Search(),
        a_elasticsearch=Elasticsearch(material_entry_type))

    username = metainfo.Quantity(type=str)

    created = metainfo.Quantity(type=metainfo.Datetime)

    repo_user_id = metainfo.Quantity(
        type=str,
        description='Optional, legacy user id from the old NOMAD CoE repository.')

    is_admin = metainfo.Quantity(
        type=bool, derived=lambda user: user.user_id == config.services.admin_user_id)

    is_oasis_admin = metainfo.Quantity(type=bool, default=False)

    @staticmethod
    @cached(cache=TTLCache(maxsize=2048, ttl=24 * 3600))
    def get(*args, **kwargs) -> 'User':
        from nomad import infrastructure
        return infrastructure.keycloak.get_user(*args, **kwargs)  # type: ignore

    def full_user(self) -> 'User':
        ''' Returns a User object with all attributes loaded from the user management system. '''
        from nomad import infrastructure
        assert self.user_id is not None
        return infrastructure.keycloak.get_user(user_id=self.user_id)  # type: ignore


class UserReference(metainfo.Reference):
    '''
    Special metainfo reference type that allows to use user_ids as values. It automatically
    resolves user_ids to User objects. This is done lazily on getting the value.
    '''

    def __init__(self):
        super().__init__(User.m_def)

    def resolve(self, proxy: metainfo.MProxy) -> metainfo.MSection:
        return User.get(user_id=proxy.m_proxy_value)

    def serialize(self, section: metainfo.MSection, quantity_def: metainfo.Quantity, value: Any) -> Any:
        return value.user_id


user_reference = UserReference()


class AuthorReference(metainfo.Reference):
    '''
    Special metainfo reference type that allows to use either user_ids or direct author
    information as values. It automatically resolves user_ids to User objects and author
    data into Author objects.
    '''

    def __init__(self):
        super().__init__(Author.m_def)

    def resolve(self, proxy: metainfo.MProxy) -> metainfo.MSection:
        proxy_value = proxy.m_proxy_value
        if isinstance(proxy_value, str):
            return User.get(user_id=proxy.m_proxy_value)
        elif isinstance(proxy_value, dict):
            return Author.m_from_dict(proxy_value)
        else:
            raise metainfo.MetainfoReferenceError()

    def serialize(self, section: metainfo.MSection, quantity_def: metainfo.Quantity, value: Any) -> Any:
        if isinstance(value, User):
            return value.user_id
        elif isinstance(value, Author):
            return value.m_to_dict()
        else:
            raise metainfo.MetainfoReferenceError()


author_reference = AuthorReference()


class Dataset(metainfo.MSection):
    ''' A Dataset is attached to one or many entries to form a set of data.

    Args:
        dataset_id: The unique identifier for this dataset as a string. It should be
            a randomly generated UUID, similar to other nomad ids.
        name: The human readable name of the dataset as string. The dataset name must be
            unique for the user.
        user_id: The unique user_id of the owner and creator of this dataset. The owner
            must not change after creation.
        doi: The optional Document Object Identifier (DOI) associated with this dataset.
            Nomad can register DOIs that link back to the respective representation of
            the dataset in the nomad UI. This quantity holds the string representation of
            this DOI. There is only one per dataset. The DOI is just the DOI name, not its
            full URL, e.g. "10.17172/nomad/2019.10.29-1".
        pid: The original NOMAD CoE Repository dataset PID. Old DOIs still reference
            datasets based on this id. Is not used for new datasets.
        created: The date when the dataset was first created.
        modified: The date when the dataset was last modified. An owned dataset can only
            be extended after a DOI was assigned. A foreign dataset cannot be changed
            once a DOI was assigned.
        dataset_type: The type determined if a dataset is owned, i.e. was created by
            the uploader/owner of the contained entries; or if a dataset is foreign,
            i.e. it was created by someone not necessarily related to the entries.
    '''
    m_def = metainfo.Section(a_mongo=MongoDocument(), a_pydantic=PydanticModel())

    dataset_id = metainfo.Quantity(
        type=str,
        a_mongo=Mongo(primary_key=True),
        a_search=Search(),
        a_elasticsearch=Elasticsearch(material_entry_type))
    name = metainfo.Quantity(
        type=str,
        a_mongo=Mongo(index=True),
        a_search=Search(),
        a_elasticsearch=[
            Elasticsearch(material_entry_type),
            Elasticsearch(suggestion=True),
        ])
    user_id = metainfo.Quantity(
        type=str,
        a_mongo=Mongo(index=True))
    doi = metainfo.Quantity(
        type=str,
        a_mongo=Mongo(index=True),
        a_search=Search(),
        a_elasticsearch=Elasticsearch(material_entry_type))
    pid = metainfo.Quantity(
        type=str,
        a_mongo=Mongo(index=True))
    created = metainfo.Quantity(
        type=metainfo.Datetime,
        a_mongo=Mongo(index=True),
        a_search=Search(),
        a_elasticsearch=Elasticsearch())
    modified = metainfo.Quantity(
        type=metainfo.Datetime,
        a_mongo=Mongo(index=True),
        a_search=Search(),
        a_elasticsearch=Elasticsearch())
    dataset_type = metainfo.Quantity(
        type=metainfo.MEnum('owned', 'foreign'),
        a_mongo=Mongo(index=True),
<<<<<<< HEAD
        a_search=Search(),
        a_elasticsearch=Elasticsearch())
=======
        a_search=Search())
    query = metainfo.Quantity(
        type=metainfo.JSON, a_mongo=Mongo())
    entries = metainfo.Quantity(
        type=str, shape=['*'], a_mongo=Mongo())
>>>>>>> 2c9a71d7


class DatasetReference(metainfo.Reference):
    '''
    Special metainfo reference type that allows to use dataset_ids as values. It automatically
    resolves dataset_ids to Dataset objects. This is done lazily on getting the value.
    '''

    def __init__(self):
        super().__init__(Dataset.m_def)

    def resolve(self, proxy: metainfo.MProxy) -> metainfo.MSection:
        return Dataset.m_def.a_mongo.get(dataset_id=proxy.m_proxy_value)

    def serialize(self, section: metainfo.MSection, quantity_def: metainfo.Quantity, value: Any) -> Any:
        if isinstance(value, metainfo.MProxy):
            return value.m_proxy_value
        else:
            return value.dataset_id


dataset_reference = DatasetReference()


class UserProvidableMetadata(metainfo.MCategory):
    '''
    NOMAD entry metadata quantities that can be edited by the user before publish,
    i.e. via metadata files or api/ui.
    '''


class EditableUserMetadata(metainfo.MCategory):
    ''' NOMAD entry metadata quantities that can be edited by the user before or after publish. '''
    m_def = metainfo.Category(categories=[UserProvidableMetadata])


class OasisMetadata(metainfo.MCategory):
    ''' NOMAD entry metadata quantities that can be provided by an OASIS. '''
    m_def = metainfo.Category(categories=[EditableUserMetadata])


class MongoMetadata(metainfo.MCategory):
    ''' NOMAD entry quantities that are stored in mongodb and not necessarely in the archive. '''
    pass


class DomainMetadata(metainfo.MCategory):
    ''' NOMAD entry quantities that are determined by the uploaded data. '''
    pass


def derive_origin(entry):
    if entry.external_db is not None:
        return str(entry.external_db)

    if entry.uploader:
        return entry.uploader.name

    return None


def derive_authors(entry):
    uploaders = []
    if entry.uploader is not None and entry.external_db is None:
        uploaders = [entry.uploader]
    return uploaders + entry.coauthors


class UploadMetadata(metainfo.MSection):
    '''
    Metadata that is set on the upload level and can be edited. Some of the fields are
    also mirrored to the entries.
    '''
    upload_name = metainfo.Quantity(
        type=str,
        description='The user provided upload name')
    upload_time = metainfo.Quantity(
        type=metainfo.Datetime,
        description='The date and time this entry was uploaded to nomad')
    uploader = metainfo.Quantity(
        type=user_reference,
        description='The uploader of the entry')
    embargo_length = metainfo.Quantity(
        type=int,
        description='The length of the embargo period in months (0-36)')


class EntryMetadata(metainfo.MSection):
    '''
    Attributes:
        upload_id: The ``upload_id`` of the calculations upload (random UUID).
        calc_id: The unique mainfile based calculation id.
        calc_hash: The raw file content based checksum/hash of this calculation.
        pid: The unique persistent id of this calculation.
        mainfile: The upload relative mainfile path.
        domain: Must be the key for a registered domain. This determines which actual
            subclass is instantiated.

        files: A list of all files, relative to upload.
        processed: Boolean indicating if this calc was successfully processed and archive
            data and calc metadata is available.
        last_processing: A datatime with the time of the last successful processing.
        nomad_version: A string that describes the version of the nomad software that was
            used to do the last successful processing.
        comment: An arbitrary string with user provided information about the entry.
        references: A list of URLs for resources that are related to the entry.
        uploader: Id of the uploader of this entry.
        coauthors: Ids of all co-authors (excl. the uploader) of this entry. Co-authors are
            shown as authors of this entry alongside its uploader.
        shared_with: Ids of all users that this entry is shared with. These users can find,
            see, and download all data for this entry, even if it is in staging or
            has an embargo.
        with_embargo: Entries with embargo are only visible to the uploader, the admin
            user, and users the entry is shared with (see shared_with).
        upload_time: The time that this entry was uploaded
        datasets: Ids of all datasets that this entry appears in
    '''
    m_def = metainfo.Section(
        a_elastic=ElasticDocument(index_name=config.elastic.index_name, id=lambda x: x.calc_id))

    upload_id = metainfo.Quantity(
        type=str,
        description='The persistent and globally unique identifier for the upload of the entry',
        a_search=Search(
            many_or='append', group='uploads_grouped', metric_name='uploads', metric='cardinality'),
        a_elasticsearch=Elasticsearch(material_entry_type, metrics=dict(uploads='cardinality')))

    calc_id = metainfo.Quantity(
        type=str,
        description='A persistent and globally unique identifier for the entry',
        categories=[OasisMetadata],
        a_search=Search(many_or='append'),
        a_elasticsearch=Elasticsearch(material_entry_type))

    calc_hash = metainfo.Quantity(
        type=str,
        description='A raw file content based checksum/hash',
        categories=[MongoMetadata],
        a_search=Search(
            many_or='append', metric_name='unique_entries', metric='cardinality'))

    mainfile = metainfo.Quantity(
        type=str,
        description='The path to the mainfile from the root directory of the uploaded files',
        a_search=[
            Search(
                description='Search within the mainfile path.',
                mapping=Text(multi=True, analyzer=path_analyzer, fields={'keyword': Keyword()}),
                many_or='append', search_field='mainfile.keyword'),
            Search(
                description='Search for the exact mainfile.',
                many_and='append', name='mainfile_path', search_field='mainfile.keyword')],
        a_elasticsearch=PathSearch())

    files = metainfo.Quantity(
        type=str, shape=['0..*'],
        description='''
        The paths to the files within the upload that belong to this entry.
        All files within the same directory as the entry's mainfile are considered the
        auxiliary files that belong to the entry.
        ''',
        a_search=[
            Search(
                description='Search within the paths.', name='path',
                mapping=Text(
                    multi=True, analyzer=path_analyzer, fields={'keyword': Keyword()})
            ),
            Search(
                description='Search for exact paths.',
                many_or='append', name='files', search_field='files.keyword')],
        a_elasticsearch=PathSearch())

    pid = metainfo.Quantity(
        type=str,
        description='''
        The unique, sequentially enumerated, integer PID that was used in the legacy
        NOMAD CoE. It allows to resolve URLs of the old NOMAD CoE Repository.''',
        categories=[MongoMetadata],
        a_search=Search(many_or='append'))

    raw_id = metainfo.Quantity(
        type=str,
        description='''
        The code specific identifier extracted from the entrie's raw files if such an
        identifier is supported by the underlying code
        ''',
        categories=[MongoMetadata, UserProvidableMetadata],
        a_search=Search(many_or='append'))

    domain = metainfo.Quantity(
        type=metainfo.MEnum('dft', 'ems', 'qcms'),
        description='The material science domain',
        categories=[MongoMetadata, UserProvidableMetadata],
        a_search=Search(),
        a_elasticsearch=Elasticsearch(material_entry_type))

    published = metainfo.Quantity(
        type=bool, default=False,
        description='Indicates if the entry is published',
        categories=[MongoMetadata, OasisMetadata],
        a_search=Search(), a_elasticsearch=Elasticsearch(material_entry_type))

    processed = metainfo.Quantity(
        type=bool, default=False,
        description='Indicates that the entry is successfully processed.',
        categories=[MongoMetadata],
        a_search=Search(),
        a_elasticsearch=Elasticsearch())

    last_processing = metainfo.Quantity(
        type=metainfo.Datetime,
        description='The datetime of the last processing',
        categories=[MongoMetadata],
        a_search=Search(),
        a_elasticsearch=Elasticsearch())

    processing_errors = metainfo.Quantity(
        type=str, shape=['*'], description='Errors that occured during processing',
        a_search=Search(many_and='append'))

    nomad_version = metainfo.Quantity(
        type=str,
        description='The NOMAD version used for the last processing',
        categories=[MongoMetadata],
        a_search=Search(many_or='append'),
        a_elasticsearch=Elasticsearch())

    nomad_commit = metainfo.Quantity(
        type=str,
        description='The NOMAD commit used for the last processing',
        categories=[MongoMetadata],
        a_search=Search(many_or='append'),
        a_elasticsearch=Elasticsearch())

    parser_name = metainfo.Quantity(
        type=str,
        description='The NOMAD parser used for the last processing',
        a_search=Search(many_or='append'),
        a_elasticsearch=Elasticsearch())

    comment = metainfo.Quantity(
        type=str, categories=[MongoMetadata, EditableUserMetadata],
        description='A user provided comment for this entry',
        a_search=Search(mapping=Text()), a_elasticsearch=Elasticsearch(mapping='text'))

    references = metainfo.Quantity(
        type=str, shape=['0..*'], categories=[MongoMetadata, EditableUserMetadata],
        description='User provided references (URLs) for this entry',
        a_search=Search(),
        a_elasticsearch=Elasticsearch())

    external_db = metainfo.Quantity(
        type=metainfo.MEnum('EELSDB', 'Materials Project', 'AFLOW', 'OQMD'), categories=[MongoMetadata, UserProvidableMetadata],
        description='The repository or external database where the original data resides',
        a_search=Search(),
        a_elasticsearch=Elasticsearch(material_entry_type))

    uploader = metainfo.Quantity(
        type=user_reference, categories=[MongoMetadata],
        description='The uploader of the entry',
        a_flask=dict(admin_only=True, verify=User),
        a_search=[
            Search(
                description='The full name of the authors for exact searches',
                metric_name='uploaders', metric='cardinality',
                many_or='append', search_field='uploader.name.keyword',
                statistic_size=10,
                statistic_order='_count'),
            Search(
                name='uploader_id', search_field='uploader.user_id',
                description='The full name of the authors',)
        ],
        a_elasticsearch=Elasticsearch(material_entry_type))

    origin = metainfo.Quantity(
        type=str,
        description='''
            A short human readable description of the entries origin. Usually it is the
            handle of an external database/repository or the name of the uploader.
        ''',
        derived=derive_origin,
        a_search=Search(statistic_size=10, statistic_order='_count'),
        a_elasticsearch=Elasticsearch(material_entry_type))

    coauthors = metainfo.Quantity(
        type=author_reference, shape=['0..*'], default=[], categories=[MongoMetadata, EditableUserMetadata],
        description='A user provided list of co-authors',
        a_flask=dict(verify=User))

    authors = metainfo.Quantity(
        type=author_reference, shape=['0..*'],
        description='All authors (uploader and co-authors)',
        derived=derive_authors,
        a_search=Search(
            description='The full name of the authors for exact searches',
            metric='cardinality',
            many_or='append', search_field='authors.name.keyword'),
        a_elasticsearch=Elasticsearch(material_entry_type))

    shared_with = metainfo.Quantity(
        type=user_reference, shape=['0..*'], default=[], categories=[MongoMetadata, EditableUserMetadata],
        description='A user provided list of userts to share the entry with',
        a_flask=dict(verify=User))

    owners = metainfo.Quantity(
        type=user_reference, shape=['0..*'],
        description='All owner (uploader and shared with users)',
        derived=lambda entry: ([entry.uploader] if entry.uploader is not None else []) + entry.shared_with,
        a_search=Search(
            description='The full name of the owners for exact searches',
            many_or='append', search_field='owners.name.keyword'),
        a_elasticsearch=Elasticsearch(material_entry_type))

    license = metainfo.Quantity(
        type=str,
        description='''
            A short license description (e.g. CC BY 4.0), that refers to the
            license of this entry.
        ''',
        default='CC BY 4.0',
        categories=[MongoMetadata, EditableUserMetadata])

    with_embargo = metainfo.Quantity(
        type=bool, default=False, categories=[MongoMetadata],
        description='Indicated if this entry is under an embargo',
        a_search=Search(), a_elasticsearch=Elasticsearch(material_entry_type))

    upload_time = metainfo.Quantity(
        type=metainfo.Datetime, categories=[MongoMetadata, OasisMetadata],
        description='The date and time this entry was uploaded to nomad',
        a_flask=dict(admin_only=True),
        a_search=Search(order_default=True),
        a_elasticsearch=Elasticsearch(material_entry_type))

    upload_name = metainfo.Quantity(
        type=str, categories=[MongoMetadata],
        description='The user provided upload name',
        a_search=Search(many_or='append'))

    datasets = metainfo.Quantity(
        type=dataset_reference, shape=['0..*'], default=[],
        categories=[MongoMetadata, EditableUserMetadata],
        description='A list of user curated datasets this entry belongs to.',
        a_flask=dict(verify=Dataset),
        a_search=[
            Search(
                search_field='datasets.name', many_or='append',
                description='A list of user curated datasets this entry belongs to for exact name search'),
            Search(
                name='dataset_id', search_field='datasets.dataset_id', many_or='append',
                group='datasets_grouped',
                metric='cardinality', metric_name='datasets',
                description='A list of user curated datasets this entry belongs to for exact name search')],
        a_elasticsearch=Elasticsearch(material_entry_type))

    external_id = metainfo.Quantity(
        type=str, categories=[MongoMetadata, UserProvidableMetadata],
        description='''
        A user provided external id. Usually the id for an entry in an external database
        where the data was imported from.''',
        a_search=Search(many_or='split'), a_elasticsearch=Elasticsearch())

    last_edit = metainfo.Quantity(
        type=metainfo.Datetime, categories=[MongoMetadata, OasisMetadata],
        description='The date and time the user metadata was edited last',
        a_search=Search())

    formula = metainfo.Quantity(
        type=str, categories=[DomainMetadata],
        description='A (reduced) chemical formula',
        a_search=Search())

    atoms = metainfo.Quantity(
        type=str, shape=['n_atoms'], default=[], categories=[DomainMetadata],
        description='The atom labels of all atoms of the entry\'s material',
        a_search=Search(
            many_and='append', statistic_size=len(ase.data.chemical_symbols)))

    only_atoms = metainfo.Quantity(
        type=str, categories=[DomainMetadata],
        description='The atom labels concatenated in order-number order',
        derived=lambda entry: _only_atoms(entry.atoms),
        a_search=Search(many_and='append', derived=_only_atoms))

    n_atoms = metainfo.Quantity(
        type=int, categories=[DomainMetadata], default=0,
        description='The number of atoms in the entry\'s material',
        a_search=Search())

    ems = metainfo.SubSection(sub_section=EMSMetadata, a_search=Search())
    dft = metainfo.SubSection(sub_section=DFTMetadata, a_search=Search(), categories=[FastAccess])
    qcms = metainfo.SubSection(sub_section=QCMSMetadata, a_search=Search())
    encyclopedia = metainfo.SubSection(sub_section=EncyclopediaMetadata, categories=[FastAccess], a_search=Search())

    def apply_user_metadata(self, metadata: dict):
        ''' Applies a user provided metadata dict to this calc. '''
        self.m_update(**metadata)

    def apply_domain_metadata(self, archive):
        ''' Used to apply metadata that is related to the domain. '''
        assert self.domain is not None, 'all entries must have a domain'
        domain_sub_section_def = self.m_def.all_sub_sections.get(self.domain)
        domain_section_def = domain_sub_section_def.sub_section
        assert domain_section_def is not None, 'unknown domain %s' % self.domain

        # add domain section if not already there
        domain_section = self.m_get_sub_section(domain_sub_section_def, -1)
        if domain_section is None:
            domain_section = self.m_create(domain_section_def.section_cls)

        domain_section.apply_domain_metadata(archive)


class EntryArchive(metainfo.MSection):
    entry_id = metainfo.Quantity(
        type=str, description='The unique primary id for this entry.',
        derived=lambda entry: entry.metadata.calc_id,
        a_elasticsearch=Elasticsearch(material_entry_type))

    run = metainfo.SubSection(sub_section=Run, repeats=True)
    section_measurement = metainfo.SubSection(sub_section=Measurement, repeats=True)
    quantum_cms = metainfo.SubSection(sub_section=QuantumCMS)
    workflow = metainfo.SubSection(sub_section=Workflow, repeats=True, categories=[FastAccess])
    metadata = metainfo.SubSection(
        sub_section=EntryMetadata, categories=[FastAccess],
        a_elasticsearch=Elasticsearch())

    processing_logs = metainfo.Quantity(
        type=Any, shape=['0..*'],
        description='The processing logs for this entry as a list of structlog entries.')

    results = metainfo.SubSection(
        sub_section=Results,
        categories=[FastAccess],
        a_elasticsearch=Elasticsearch(auto_include_subsections=True))


# preemptively create the elasticsearch document definition, which populates metrics and
# search quantities in the search_extension
EntryMetadata.m_def.a_elastic.document<|MERGE_RESOLUTION|>--- conflicted
+++ resolved
@@ -256,16 +256,12 @@
     dataset_type = metainfo.Quantity(
         type=metainfo.MEnum('owned', 'foreign'),
         a_mongo=Mongo(index=True),
-<<<<<<< HEAD
-        a_search=Search(),
-        a_elasticsearch=Elasticsearch())
-=======
-        a_search=Search())
+        a_search=Search(),
+        a_elasticsearch=Elasticsearch())
     query = metainfo.Quantity(
         type=metainfo.JSON, a_mongo=Mongo())
     entries = metainfo.Quantity(
         type=str, shape=['*'], a_mongo=Mongo())
->>>>>>> 2c9a71d7
 
 
 class DatasetReference(metainfo.Reference):
