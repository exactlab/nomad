--- conflicted
+++ resolved
@@ -572,11 +572,7 @@
                     ]
                 }, mongo_update)
             try_counter += 1
-<<<<<<< HEAD
-            if old_record and old_record.get('sync_counter') == self.sync_counter:
-=======
             if old_record and old_record.get('sync_counter', 0) == self.sync_counter:
->>>>>>> 7658858f
                 # We have successfully scheduled the process!
                 self.reload()
                 return not prev_process_running
