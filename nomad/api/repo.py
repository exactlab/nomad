# Copyright 2018 Markus Scheidgen
#
# Licensed under the Apache License, Version 2.0 (the "License");
# you may not use this file except in compliance with the License.
# You may obtain a copy of the License at
#
#   http://www.apache.org/licenses/LICENSE-2.0
#
# Unless required by applicable law or agreed to in writing, software
# distributed under the License is distributed on an"AS IS" BASIS,
# WITHOUT WARRANTIES OR CONDITIONS OF ANY KIND, either express or implied.
# See the License for the specific language governing permissions and
# limitations under the License.

"""
The repository API of the nomad@FAIRDI APIs. Currently allows to resolve repository
meta-data.
"""

from flask_restplus import Resource, abort, fields
from flask import request, g
from elasticsearch_dsl import Q
from elasticsearch.exceptions import NotFoundError
import datetime

from nomad import search, config

from .app import api, rfc3339DateTime
from .auth import login_if_available
from .common import pagination_model, pagination_request_parser, calc_route

ns = api.namespace('repo', description='Access repository metadata.')


@calc_route(ns)
class RepoCalcResource(Resource):
    @api.response(404, 'The upload or calculation does not exist')
    @api.response(401, 'Not authorized to access the calculation')
    @api.response(200, 'Metadata send', fields.Raw)
    @api.doc('get_repo_calc')
    @login_if_available
    def get(self, upload_id, calc_id):
        """
        Get calculation metadata in repository form.

        Repository metadata only entails the quantities shown in the repository.
        Calcs are references via *upload_id*, *calc_id* pairs.
        """
        try:
            calc = search.Entry.get(calc_id)
        except NotFoundError:
            abort(404, message='There is no calculation %s/%s' % (upload_id, calc_id))

        if calc.with_embargo or not calc.published:
            if g.user is None:
                abort(401, message='Not logged in to access %s/%s.' % (upload_id, calc_id))

            is_owner = g.user.user_id == 0
            if not is_owner:
                for owner in calc.owners:
                    # At somepoint ids will be emails (strings) anyways.
                    # Right now it is hard to make sure that both are either str or int.
                    if str(owner.user_id) == str(g.user.user_id):
                        is_owner = True
                        break
            if not is_owner:
                abort(401, message='Not authorized to access %s/%s.' % (upload_id, calc_id))

        return calc.to_dict(), 200


repo_calcs_model = api.model('RepoCalculations', {
    'pagination': fields.Nested(pagination_model),
    'results': fields.List(fields.Raw, description=(
        'A list of search results. Each result is a dict with quantitie names as key and '
        'values as values')),
    'scroll_id': fields.String(description='Id of the current scroll view in scroll based search.'),
    'aggregations': fields.Raw(description=(
        'A dict with all aggregations. Each aggregation is dictionary with a metrics dict as '
        'value and quantity value as key. The metrics are code runs(calcs), %s. ' %
        ', '.join(search.metrics_names))),
    'metrics': fields.Raw(description=(
        'A dict with the overall metrics. The metrics are code runs(calcs), %s.' %
        ', '.join(search.metrics_names)))
})

repo_request_parser = pagination_request_parser.copy()
repo_request_parser.add_argument(
    'owner', type=str,
    help='Specify which calcs to return: ``all``, ``public``, ``user``, ``staging``, default is ``all``')
repo_request_parser.add_argument(
    'from_time', type=lambda x: rfc3339DateTime.parse(x),
    help='A yyyy-MM-ddTHH:mm:ss (RFC3339) minimum entry time (e.g. upload time)')
repo_request_parser.add_argument(
    'until_time', type=lambda x: rfc3339DateTime.parse(x),
    help='A yyyy-MM-ddTHH:mm:ss (RFC3339) maximum entry time (e.g. upload time)')
repo_request_parser.add_argument(
    'scroll', type=bool, help='Enable scrolling')
repo_request_parser.add_argument(
    'scroll_id', type=str, help='The id of the current scrolling window to use.')
repo_request_parser.add_argument(
    'total_metrics', type=str, help=(
        'Metrics to aggregate all search results over.'
        'Possible values are %s.' % ', '.join(search.metrics_names)))
repo_request_parser.add_argument(
    'aggregation_metrics', type=str, help=(
        'Metrics to aggregate all aggregation buckets over as comma separated list. '
        'Possible values are %s.' % ', '.join(search.metrics_names)))

for search_quantity in search.search_quantities.keys():
    _, _, description = search.search_quantities[search_quantity]
    repo_request_parser.add_argument(search_quantity, type=str, help=description)


@ns.route('/')
class RepoCalcsResource(Resource):
    @api.doc('search')
    @api.response(400, 'Invalid requests, e.g. wrong owner type or bad quantities')
    @api.expect(repo_request_parser, validate=True)
    @api.marshal_with(repo_calcs_model, skip_none=True, code=200, description='Metadata send')
    @login_if_available
    def get(self):
        """
        Search for calculations in the repository from, paginated.

        The ``owner`` parameter determines the overall entries to search through.
        Possible values are: ``all`` (show all entries visible to the current user), ``public``
        (show all publically visible entries), ``user`` (show all user entries, requires login),
        ``staging`` (show all user entries in staging area, requires login).

        You can use the various quantities to search/filter for. For some of the
        indexed quantities this endpoint returns aggregation information. This means
        you will be given a list of all possible values and the number of entries
        that have the certain value. You can also use these aggregations on an empty
        search to determine the possible values.

        The pagination parameters allows determine which page to return via the
        ``page`` and ``per_page`` parameters. Pagination however, is limited to the first
        100k (depending on ES configuration) hits.

        An alternative to pagination is to use ``scroll`` and ``scroll_id``. With ``scroll``
        you will get a ``scroll_id`` on the first request. Each call with ``scroll`` and
        the respective ``scroll_id`` will return the next ``per_page`` (here the default is 1000)
        results. Scroll however, ignores ordering and does not return aggregations.
        The scroll view used in the background will stay alive for 1 minute between requests.
        If the given ``scroll_id`` is not available anymore, a HTTP 400 is raised.

        The search will return aggregations on a predefined set of quantities. Aggregations
        will tell you what quantity values exist and how many entries match those values.

        Ordering is determined by ``order_by`` and ``order`` parameters.
        """

        try:
            scroll = bool(request.args.get('scroll', False))
            scroll_id = request.args.get('scroll_id', None)
            page = int(request.args.get('page', 1))
            per_page = int(request.args.get('per_page', 10 if not scroll else 1000))
            order = int(request.args.get('order', -1))
            total_metrics_str = request.args.get('total_metrics', '')
            aggregation_metrics_str = request.args.get('aggregation_metrics', '')

            from_time = rfc3339DateTime.parse(request.args.get('from_time', '2000-01-01'))
            until_time_str = request.args.get('until_time', None)
            until_time = rfc3339DateTime.parse(until_time_str) if until_time_str is not None else datetime.datetime.now()
            time_range = (from_time, until_time)

            total_metrics = [
                metric for metric in total_metrics_str.split(',')
                if metric in search.metrics_names]
            aggregation_metrics = [
                metric for metric in aggregation_metrics_str.split(',')
                if metric in search.metrics_names]
        except Exception:
            abort(400, message='bad parameter types')

        owner = request.args.get('owner', 'all')
        order_by = request.args.get('order_by', 'formula')

        try:
            assert page >= 1
            assert per_page > 0
        except AssertionError:
            abort(400, message='invalid pagination')

        if order not in [-1, 1]:
            abort(400, message='invalid pagination')

        if owner == 'migrated':
            # TODO this should be removed after migration
            q = Q('term', published=True) & Q('term', with_embargo=False)
            if g.user is not None:
                q = q | Q('term', owners__user_id=g.user.user_id)
            q = q & ~Q('term', **{'uploader.user_id': 1})  # pylint: disable=invalid-unary-operand-type
        elif owner == 'all':
            q = Q('term', published=True) & Q('term', with_embargo=False)
            if g.user is not None:
                q = q | Q('term', owners__user_id=g.user.user_id)
        elif owner == 'public':
            q = Q('term', published=True) & Q('term', with_embargo=False)
        elif owner == 'user':
            if g.user is None:
                abort(401, message='Authentication required for owner value user.')

            q = Q('term', owners__user_id=g.user.user_id)
        elif owner == 'staging':
            if g.user is None:
                abort(401, message='Authentication required for owner value user.')
            q = Q('term', published=False) & Q('term', owners__user_id=g.user.user_id)
        elif owner == 'admin':
            if g.user is None or not g.user.is_admin:
                abort(401, message='This can only be used by the admin user.')
            q = None
        else:
            abort(400, message='Invalid owner value. Valid values are all|user|staging, default is all')

<<<<<<< HEAD
        if config.services.migrated:
            with_provernance = ~Q('term', **{'uploader.user_id': 1})  # pylint: disable=invalid-unary-operand-type
            q = q & with_provernance if q is not None else with_provernance
=======
        # TODO this should be removed after migration
        without_currupted_mainfile = ~Q('term', code_name='currupted mainfile')  # pylint: disable=invalid-unary-operand-type
        q = q & without_currupted_mainfile if q is not None else without_currupted_mainfile
>>>>>>> df1721d0

        data = dict(**request.args)
        data.pop('owner', None)
        data.pop('scroll', None)
        data.pop('scroll_id', None)
        data.pop('per_page', None)
        data.pop('page', None)
        data.pop('order', None)
        data.pop('order_by', None)
        data.pop('total_metrics', None)
        data.pop('aggregation_metrics', None)
        data.pop('from_time', None)
        data.pop('until_time', None)

        if scroll:
            data.update(scroll_id=scroll_id, size=per_page)
        else:
            data.update(
                per_page=per_page, page=page, order=order, order_by=order_by, time_range=time_range,
                total_metrics=total_metrics, aggregation_metrics=aggregation_metrics)

        try:
            if scroll:
                page = -1
                scroll_id, total, results = search.scroll_search(q=q, **data)
                aggregations = {}
                metrics = {}
            else:
                scroll_id = None
                total, results, aggregations, metrics = search.aggregate_search(q=q, **data)
        except search.ScrollIdNotFound:
            abort(400, 'The given scroll_id does not exist.')
        except KeyError as e:
            abort(400, str(e))

        # TODO just a workarround to make things prettier
        if 'code_name' in aggregations and 'currupted mainfile' in aggregations['code_name']:
            del(aggregations['code_name']['currupted mainfile'])

        return dict(
            pagination=dict(total=total, page=page, per_page=per_page),
            results=results,
            scroll_id=scroll_id,
            aggregations=aggregations,
            metrics=metrics), 200<|MERGE_RESOLUTION|>--- conflicted
+++ resolved
@@ -214,15 +214,9 @@
         else:
             abort(400, message='Invalid owner value. Valid values are all|user|staging, default is all')
 
-<<<<<<< HEAD
-        if config.services.migrated:
-            with_provernance = ~Q('term', **{'uploader.user_id': 1})  # pylint: disable=invalid-unary-operand-type
-            q = q & with_provernance if q is not None else with_provernance
-=======
         # TODO this should be removed after migration
         without_currupted_mainfile = ~Q('term', code_name='currupted mainfile')  # pylint: disable=invalid-unary-operand-type
         q = q & without_currupted_mainfile if q is not None else without_currupted_mainfile
->>>>>>> df1721d0
 
         data = dict(**request.args)
         data.pop('owner', None)
