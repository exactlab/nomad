--- conflicted
+++ resolved
@@ -161,17 +161,10 @@
         self.datasets = [Dataset.from_dataset_id(dataset_id) for dataset_id in source.datasets]
         self.external_id = source.external_id
 
-<<<<<<< HEAD
         if self.domain is not None:
             for quantity in datamodel.Domain.instances[self.domain].domain_quantities.values():
-                setattr(
-                    self, quantity.name,
-                    quantity.elastic_value(getattr(source, quantity.metadata_field)))
-=======
-        for quantity in datamodel.Domain.instance.domain_quantities.values():
-            quantity_value = quantity.elastic_value(getattr(source, quantity.metadata_field))
-            setattr(self, quantity.name, quantity_value)
->>>>>>> 83f50cfe
+                quantity_value = quantity.elastic_value(getattr(source, quantity.metadata_field))
+                setattr(self, quantity.name, quantity_value)
 
 
 def delete_upload(upload_id):
