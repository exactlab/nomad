# Copyright 2018 Markus Scheidgen
#
# Licensed under the Apache License, Version 2.0 (the "License");
# you may not use this file except in compliance with the License.
# You may obtain a copy of the License at
#
#   http://www.apache.org/licenses/LICENSE-2.0
#
# Unless required by applicable law or agreed to in writing, software
# distributed under the License is distributed on an"AS IS" BASIS,
# WITHOUT WARRANTIES OR CONDITIONS OF ANY KIND, either express or implied.
# See the License for the specific language governing permissions and
# limitations under the License.

from abc import ABCMeta, abstractmethod
from typing import List

from nomad.parsing import AbstractParserBackend
from nomad.utils import get_logger

s_system = 'section_system'
s_scc = 'section_single_configuration_calculation'
s_frame_sequence = 'section_frame_sequence'
s_sampling_method = "section_sampling_method"
r_scc_to_system = 'single_configuration_calculation_to_system_ref'
r_frame_sequence_local_frames = 'frame_sequence_local_frames_ref'
r_frame_sequence_to_sampling = "frame_sequence_to_sampling_ref"


class Normalizer(metaclass=ABCMeta):
    """
    A base class for normalizers. Normalizers work on a :class:`AbstractParserBackend` instance
    for read and write. Normalizer instances are reused.

    Arguments:
        backend: The backend used to read and write data from and to.
    """

    domain = 'DFT'
    """ The domain this normalizer should be used in. Default for all normalizer is 'DFT'. """

    def __init__(self, backend: AbstractParserBackend) -> None:
        self._backend = backend
        self.logger = get_logger(__name__)

    @abstractmethod
    def normalize(self, logger=None) -> None:
        if logger is not None:
            self.logger = logger.bind(normalizer=self.__class__.__name__)


class SystemBasedNormalizer(Normalizer, metaclass=ABCMeta):
    """
    A normalizer base class for normalizers that only touch a section_system.

    The normalizer is run on all section systems in a run. However, some systems,
    selected by heuristic, are more `representative systems` for the run. Sub-classes
    might opt to do additional work for the `representative systems`.

    Args:
        only_representatives: Will only normalize the `representative` systems.
    """
    def __init__(self, backend: AbstractParserBackend, only_representatives: bool = False):
        super().__init__(backend)
        self.only_representatives = only_representatives

    @property
    def quantities(self) -> List[str]:
        return [
            'atom_labels',
            'atom_positions',
            'atom_atom_numbers',
            'lattice_vectors',
            'simulation_cell',
            'configuration_periodic_dimensions'
        ]

    def _normalize_system(self, g_index, is_representative):
        context = '/section_run/0/section_system/%d' % g_index

        self._backend.openContext(context)
        try:
            return self.normalize_system(g_index, is_representative)
        finally:
            self._backend.closeContext(context)

    @abstractmethod
    def normalize_system(self, section_system_index: int, is_representative: bool) -> bool:
        """Normalize the given section and returns True, if successful"""
        pass

<<<<<<< HEAD
    def __representative_systems(self):
        """Used to tag systems that are representative for a calculation. In
        practice, takes the first and two last frames of all
        section_frame_sequences. If no section_frame_sequence exists, take
        first and two last frames from all defined sccs.
        """
        systems = []
        sequences = []

        # Get all frame sequences
        try:
            frame_seqs = self._backend[s_frame_sequence]
        except Exception:
            frame_seqs = []
        else:
            for frame_seq in frame_seqs:
                try:
                    frames = frame_seq[r_frame_sequence_local_frames]
                except Exception:
                    pass
                else:
                    sequences.append(frames)

        # If no frame_sequences exist, consider all existing sccs as a sequence
        if len(sequences) == 0:
            try:
                sccs = self._backend.get_sections(s_scc)
            except Exception:
                pass
            else:
                sequences.append(sccs)

        # Take first and last fwo frames from each detected sequence
        sccs = self._backend[s_scc]
        for seq in sequences:
            if len(seq) == 1:
                indices = [0]
            elif len(seq) == 2:
                indices = [0, -1]
            elif len(seq) > 2:
                indices = [0, -2, -1]
            else:
                break
            for idx in indices:
                scc_idx = seq[idx]
                scc = sccs[scc_idx]
                try:
                    system_idx = scc[r_scc_to_system]
                except KeyError:
                    self.logger.info("section_single_configuration_calculation is missing a reference into a system.")
                else:
                    systems.append(system_idx)

        if len(systems) == 0:
            self.logger.error('no "representative" section system found')
        self.logger.info(
            'chose "representative" systems for normalization',
            number_of_systems=len(systems))
=======
    def __representative_system(self):
        """Used to select a representative system for this entry.

        Attempt to find a single section_system that is representative for the
        entry. The selection depends on the type of calculation.
        """
        system_idx = None

        # Try to find a frame sequence, only first found is considered
        try:
            frame_seqs = self._backend[s_frame_sequence]
            frame_seq = frame_seqs[0]
            sampling_method_idx = frame_seq["frame_sequence_to_sampling_ref"]
            sec_sampling_method = self._backend["section_sampling_method"][sampling_method_idx]
            sampling_method = sec_sampling_method["sampling_method"]
            frames = frame_seq["frame_sequence_local_frames_ref"]
            if sampling_method == "molecular_dynamics":
                scc_idx = frames[0]
            else:
                scc_idx = frames[-1]
            scc = self._backend[s_scc][scc_idx]
            system_idx = scc["single_configuration_calculation_to_system_ref"]
        except Exception:
            frame_seqs = []

        # If no frame sequences detected, try to find scc
        if len(frame_seqs) == 0:
            try:
                sccs = self._backend[s_scc]
                scc = sccs[-1]
                system_idx = scc["single_configuration_calculation_to_system_ref"]
            except Exception:
                sccs = []

            # If no sccs exist, try to find systems
            if len(sccs) == 0:
                try:
                    systems = self._backend.get_sections(s_system)
                    system_idx = systems[-1]
                except Exception:
                    sccs = []

            if system_idx is None:
                self.logger.error('no "representative" section system found')
            else:
                self.logger.info(
                    'chose "representative" system for normalization',
                )
>>>>>>> b09c0b80

        return system_idx

    def __normalize_system(self, g_index, representative, logger=None) -> bool:
        try:
            return self._normalize_system(g_index, representative)

        except KeyError as e:
            self.logger.error(
                'Could not read all input data', normalizer=self.__class__.__name__,
                section='section_system', g_index=g_index, key_error=str(e))
            return False

        except Exception as e:
            self.logger.error(
                'Unexpected error during normalizing', normalizer=self.__class__.__name__,
                section='section_system', g_index=g_index, exc_info=e, error=str(e))
            raise e

    def normalize(self, logger=None) -> None:
        super().normalize(logger)

        all_systems = self._backend.get_sections(s_system)

        # Process representative system first
        representative_system_idx = self.__representative_system()
        if representative_system_idx is not None:
            self.__normalize_system(representative_system_idx, True, logger)

        # All the rest if requested
        if not self.only_representatives:
            for g_index in all_systems:
                if g_index != representative_system_idx:
                    self.__normalize_system(g_index, False, logger)<|MERGE_RESOLUTION|>--- conflicted
+++ resolved
@@ -89,66 +89,6 @@
         """Normalize the given section and returns True, if successful"""
         pass
 
-<<<<<<< HEAD
-    def __representative_systems(self):
-        """Used to tag systems that are representative for a calculation. In
-        practice, takes the first and two last frames of all
-        section_frame_sequences. If no section_frame_sequence exists, take
-        first and two last frames from all defined sccs.
-        """
-        systems = []
-        sequences = []
-
-        # Get all frame sequences
-        try:
-            frame_seqs = self._backend[s_frame_sequence]
-        except Exception:
-            frame_seqs = []
-        else:
-            for frame_seq in frame_seqs:
-                try:
-                    frames = frame_seq[r_frame_sequence_local_frames]
-                except Exception:
-                    pass
-                else:
-                    sequences.append(frames)
-
-        # If no frame_sequences exist, consider all existing sccs as a sequence
-        if len(sequences) == 0:
-            try:
-                sccs = self._backend.get_sections(s_scc)
-            except Exception:
-                pass
-            else:
-                sequences.append(sccs)
-
-        # Take first and last fwo frames from each detected sequence
-        sccs = self._backend[s_scc]
-        for seq in sequences:
-            if len(seq) == 1:
-                indices = [0]
-            elif len(seq) == 2:
-                indices = [0, -1]
-            elif len(seq) > 2:
-                indices = [0, -2, -1]
-            else:
-                break
-            for idx in indices:
-                scc_idx = seq[idx]
-                scc = sccs[scc_idx]
-                try:
-                    system_idx = scc[r_scc_to_system]
-                except KeyError:
-                    self.logger.info("section_single_configuration_calculation is missing a reference into a system.")
-                else:
-                    systems.append(system_idx)
-
-        if len(systems) == 0:
-            self.logger.error('no "representative" section system found')
-        self.logger.info(
-            'chose "representative" systems for normalization',
-            number_of_systems=len(systems))
-=======
     def __representative_system(self):
         """Used to select a representative system for this entry.
 
@@ -197,7 +137,6 @@
                 self.logger.info(
                     'chose "representative" system for normalization',
                 )
->>>>>>> b09c0b80
 
         return system_idx
 
