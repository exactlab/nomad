#
# Copyright The NOMAD Authors.
#
# This file is part of NOMAD. See https://nomad-lab.eu for further info.
#
# Licensed under the Apache License, Version 2.0 (the "License");
# you may not use this file except in compliance with the License.
# You may obtain a copy of the License at
#
#     http://www.apache.org/licenses/LICENSE-2.0
#
# Unless required by applicable law or agreed to in writing, software
# distributed under the License is distributed on an "AS IS" BASIS,
# WITHOUT WARRANTIES OR CONDITIONS OF ANY KIND, either express or implied.
# See the License for the specific language governing permissions and
# limitations under the License.
#

# TODO The code with changed to use the v1 API. This is not tested and most likely this
# code will fail.
# TODO The metadata should not be set via API, but added to the uploads as nomad.json.

from typing import List
import requests
import re
import subprocess
from urllib import parse as urllib_parse
import os
import tarfile
import threading
import time
import typing
import io
import re
import uuid
import json
import numpy as np
import ase
import bs4
import matid

from nomad import atomutils, config, client, processing as proc
from nomad.client import api, upload_file


class DbUpdater:
    '''
    Automatically synchronizes nomad it with a given database. It creates a list of paths
    to mainfiles in nomad and compares it with paths in the external database. The missing
    paths in nomad will then be downloaded from the external database and subsequently
    uploaded to nomad. The downloaded files are by default saved in '/nomad/fairdi/external'.
    '''

    def __init__(self, *args, auth: client.Auth, **kwargs):
        self.db_name = 'aflowlib'
        self.root_url = 'http://aflowlib.duke.edu/AFLOWDATA/LIB1_LIB'
        self.local_path = '/nomad/fairdi/external'
        self.dbfile = None
        self.nomadfile = None
        self.outfile = None
        self.do_download = False
        self.do_upload = False
        self.do_publish = False
        self.cleanup = False
        self.parallel = 2
        self.max_depth = None
        self.target_file = None
        self.uids: List[str] = []
        self._set(**kwargs)
        self.auth = auth

    def _set(self, **kwargs):
        for key, val in kwargs.items():
            key = key.lower()
            if hasattr(self, key):
                setattr(self, key, val)
            else:
                raise KeyError('Invalid key %s' % key)

        # create directory to save data
        subdir = ''
        if self.db_name.lower() == 'aflowlib':
            subdir = os.path.basename(self.root_url.strip('/'))

        dbpath = os.path.join(self.local_path, self.db_name)
        self._local_path = os.path.join(dbpath, subdir)
        if not os.path.isdir(dbpath):
            os.mkdir(dbpath)
        if not os.path.isdir(self._local_path):
            os.mkdir(self._local_path)

        # set target file based on database
        if self.db_name.lower() == 'aflowlib':
            if self.target_file is None:
                self.target_file = 'vasprun.xml.relax2.xz' if re.match(
                    r'.+/LIB\d+_LIB/?', self.root_url) else 'OUTCAR.static.xz'
        else:
            raise NotImplementedError('%s not yet supported.' % self.db_name)

        self._session = requests.Session()

    def _get_paths(self, root: str) -> typing.List[str]:
        response = self._session.get(root, verify=False)
        if not response.ok:
            response.raise_for_status()

        paths = []
        for url in re.findall('<a href="([^"]+)">', str(response.content)):
            if url in response.url:
                continue
            paths.append(os.path.join(response.url, url.lstrip('./')))
        return paths

    def _is_valid_file(self, path: str) -> bool:
        ok = True
        if '?' in path:
            ok = False
        return ok

    def _to_namesafe(self, path: str) -> str:
        path = path.strip('/')
        return re.sub(r'[^\w\d-]', '_', path)

    def _read_from_file(self, filename):
        print('Reading from file %s' % filename)
        data = []
        with open(filename) as f:
            line = f.readline()
            while line:
                data_i = line.strip().split()

                if len(data_i) == 1:
                    data.append(data_i[0])

                else:
                    info = data_i[1] in ['T', 'True', '1', 'Y']
                    data.append((data_i[0], info))

                line = f.readline()
        return data

    def _write_to_file(self, data: typing.List, filename: str):
        with open(filename, 'w') as f:
            for i in range(len(data)):
                if isinstance(data[i], str):
                    f.write('%s\n' % data[i])
                else:
                    f.write('%s %s \n' % (data[i][0], data[i][1]))

    def _cleanup(self, ilist: typing.Union[str, typing.List[str]]):
        if isinstance(ilist, str):
            ilist = [ilist]
        for name in ilist:
            subprocess.Popen(['rm', '-rf', name])

    def get_db_list(self):
        if self.dbfile is not None and os.path.isfile(self.dbfile):
            self.db_files = self._read_from_file(self.dbfile)
        else:
            print('Generating list from %s' % self.root_url)
            self.db_files = []
            todo = self._get_paths(self.root_url)
            while len(todo) > 0:
                cur = todo.pop(0)
                depth = urllib_parse.urlparse(cur).path.rstrip('/').count('/')
                if self.target_file in cur and self.max_depth is None:
                    # it makes the assumption that the the mainfiles are located at the
                    # same level
                    self.max_depth = depth - 1

                if self.max_depth is not None and depth > self.max_depth:
                    pass

                elif self.max_depth is not None and depth == self.max_depth:
                    self.db_files.append(cur)

                else:
                    try:
                        add = self._get_paths(cur)
                    except Exception:
                        add = []
                    add = [path for path in add if self._is_valid_file(path)]
                    todo = add + todo

            if self.dbfile is not None:
                self._write_to_file(self.db_files, self.dbfile)

    def get_nomad_list(self):
        if self.nomadfile is not None and os.path.isfile(self.nomadfile):
            self.nomad_files = self._read_from_file(self.nomadfile)
        else:
            print('Generating NOMAD list')
            if self.db_name.lower() == 'aflowlib':
                servers = ['LIB%d_LIB' % n for n in range(1, 10)] + ['ICSD_WEB']
                paths = [s for s in servers if s in self.root_url]
                paths = paths if paths else servers
                # uploader: Stefano Curtarolo
                query = dict(
                    uploader_id='81b96683-7170-49d7-8c4e-e9f34906b3ea',
                    paths=paths)

            self.nomad_files = []
            page_after_value = None
            while True:
                response = api.post('entries/query', data=json.dumps({
                    'owner': 'all',
                    'query': query,
                    'aggregations': {
                        'mainfiles': {
                            'terms': {
                                'quantity': 'mainfile',
                                'pagination': {
                                    'page_size': 1000,
                                    'page_after_value': page_after_value
                                }
                            }
                        }
                    }
                }))
                assert response.status_code == 200
                aggregation = response.json()['aggregations']['mainfiles']['terms']
                page_after_value = aggregation['pagination']['next_page_after_value']
                for bucket in aggregation['data']:
                    self.nomad_files.append(bucket['value'])

                if len(aggregation['data']) < 1000 or page_after_value is None:
                    break

            if self.nomadfile is not None:
                self._write_to_file(self.nomad_files, self.nomadfile)

    def compare_lists(self):
        '''
        Identify the difference between the nomad list and db list
        '''
        def reduce_list(ilist: typing.List[str]):
            olist = []
            for e in ilist:
                p = urllib_parse.urlparse(e).path.strip('/')
                olist.append(os.path.join(*p.split('/')[1:self.max_depth]))
            olist = list(set(olist))
            olist.sort()
            return olist

        print('Identifying differences')
        self.max_depth = 10 if self.max_depth is None else self.max_depth
        db = reduce_list(self.db_files)
        nomad = reduce_list(self.nomad_files)
        ns = set(nomad)
        self.update_list = [i for i in db if i not in ns]

        ds = set(db)
        in_nomad = [i for i in nomad if i not in ds]
        if len(in_nomad) > 0:
            fn = 'in_nomad.txt'
            print('Warning: Some NOMAD entries not found in db.')
            print('See %s for list.' % fn)
            self._write_to_file(in_nomad, fn)

        # add the root back
        u = urllib_parse.urlparse(self.root_url)
        up = u.path.strip('/').split('/')[0]
        root = '%s://%s/%s' % (u.scheme, u.netloc, up)
        self.update_list = [os.path.join(root, e) for e in self.update_list]
        self.is_updated_list = [False] * len(self.update_list)
        print('Found %d entries to be added in NOMAD' % len(self.update_list))

        if self.outfile is not None:
            data = [self.update_list[i] for i in range(len(self.update_list))]
            self._write_to_file(data, self.outfile)

    def _get_files(self, path: str) -> typing.Tuple[str, float]:
        def is_dir(path: str) -> bool:
            path = path.strip()
            if path[-1] == '/' and self.root_url in path:
                return True
            return False

        def download(path: str, iodir: str) -> float:
            files = self._get_paths(path)
            files = [f for f in files if self._is_valid_file(f)]
            size = 0.0
            for f in files:
                if is_dir(f):
                    _, s = self._get_files(f)
                    size += s
                    continue

                res = self._session.get(f, stream=True)
                fn = res.url.split('/')[-1]
                fn = os.path.join(iodir, fn)
                try:
                    with open(fn, 'wb') as fb:
                        fb.write(res.content)
                except Exception:
                    continue

                size += os.path.getsize(fn)
            return size

        def get_download_size(dirname: str) -> float:
            complete = False
            files = os.listdir(dirname)

            if self.db_name.lower() == 'aflowlib':
                complete = self.target_file in files
            else:
                complete = True

            size = 0.0
            if not complete:
                self._cleanup([os.path.join(dirname, f) for f in files])
            else:
                for f in files:
                    size += os.path.getsize(os.path.join(dirname, f))

            return size

        dirname = urllib_parse.urlparse(path).path
        dirname = self._to_namesafe(dirname)
        dirname = os.path.join(self._local_path, dirname)

        if os.path.isdir(dirname):
            size = get_download_size(dirname)
            if size == 0.0:
                size = download(path, dirname)

        else:
            try:
                os.mkdir(dirname)
                size = download(path, dirname)
            except Exception:
                size = 0.0

        return dirname, size

    def _make_name(self, dirs: typing.List[str]) -> typing.Tuple[str, str]:
        # name will be first and last entries
        d1 = self._to_namesafe(dirs[0].lstrip(self._local_path))
        d2 = self._to_namesafe(dirs[-1].lstrip(self._local_path))

        tarname = '%s-%s' % (d1, d2)
        uploadname = '%s_%s' % (self.db_name.upper(), tarname)
        tarname = os.path.join(self._local_path, '%s.tar' % tarname)

        return tarname, uploadname

<<<<<<< HEAD
    def _cleanup(self, ilist: typing.Union[str, typing.List[str]]):
        if isinstance(ilist, str):
            ilist = [ilist]
        for name in ilist:
            subprocess.Popen(['rm', '-rf', name])

    def _is_done_upload(self, uid: int) -> bool:
        response = api.get(f'uploads/{uid}', auth=self.auth)
        assert response.status_code == 200
        return response.json()['data']['process_status'] in proc.ProcessStatus.STATUSES_NOT_PROCESSING

    def _get_status_upload(self, uploadname: str) -> typing.Tuple[str, str]:
        response = api.get(f'uploads', params=dict(upload_name=uploadname), auth=self.auth)
        assert response.status_code == 200
        response_json = response.json()
        assert len(response_json['data']) <= 1

        if len(response_json['data']) == 0:
            return None, None

        upload = response_json['data'][0]
        if upload['published']:
            return 'published', upload['upload_id']

        return 'uploaded', upload['upload_id']

=======
>>>>>>> d189bb3a
    # TODO This should not be set via API, but added as nomad.json to the upload!
    # def get_payload(self, uid: int) -> typing.Dict[str, typing.Any]:
    #     if self.db_name == 'aflowlib':
    #         return dict(
    #             operation='publish',
    #             metadata=dict(
    #                 with_embargo=False,
    #                 comment='',
    #                 references=[
    #                     'http://www.sciencedirect.com/science/article/pii/S0927025614003322',
    #                     'http://aflowlib.org',
    #                     'http://www.sciencedirect.com/science/article/pii/S0927025612000687'],
    #                 coauthors=[
    #                     'f409d859-2639-4f82-b198-85e1c7c62f8b',
    #                     '580f7036-97b8-42b1-a9e6-815058bcac72',
    #                     '4c8d767d-335f-4ccd-9459-d0152b2026bc',
    #                     '7effd16a-a65c-4d95-b692-652488d94146',
    #                     'd59b3610-6335-4ad8-aca0-24a905de3a25',
    #                     '3df68fed-6ca0-4bf9-b2b1-d6be71e18f72',
    #                     'f7b540eb-a266-4379-9611-911ed8e3630e',
    #                     '7b3fe468-0011-4ba8-bd53-1ee65acda114',
    #                     '48e7a028-1a41-440d-9986-38540f5079c9',
    #                     'd63d07e6-ccc8-4eac-82af-d841627b6c53',
    #                     '9c308f66-eed1-4996-b33e-af78fb4944c7',
    #                     'd2621bc7-c45a-4d35-9dc1-5c05fa8326cb',
    #                     'ecba0e68-65ee-4b40-8fbf-a42714b1072b',
    #                     '81b96683-7170-49d7-8c4e-e9f34906b3ea'],
    #                 shared_with=[]))
    #     else:
    #         raise NotImplementedError('%s not yet supported.' % self.db_name)

    def publish(self, uids=None):
        def is_done_upload(uid: int) -> bool:
            response = api.get(f'uploads/{uid}', auth=self.auth)
            assert response.status_code == 200
            return response.json()['data']['process_status'] in proc.ProcessStatus.STATUSES_NOT_PROCESSING

        print('Publishing')
        uids = self.uids if uids is None else uids
        for uid in uids:
            if is_done_upload(uid):
                response = api.post(f'uploads/{uid}/action/publish', auth=self.auth)
                assert response.status_code == 200

<<<<<<< HEAD
    def upload(self, file_path: str, upload_name: str) -> int:
        uid = upload_file(os.path.abspath(file_path), self.auth, local_path=True, upload_name=upload_name)
        assert uid is not None
        return uid
=======
    def _download_proc(self, plist: typing.List[str]):
        def tar_files(dirs: typing.List[str], tarname: str):
            if os.path.isfile(tarname):
                return

            try:
                with tarfile.open(tarname, 'w') as f:
                    for d in dirs:
                        files = os.listdir(d)
                        for fn in files:
                            f.add(os.path.join(d, fn))

            except Exception as e:
                os.remove(tarname)
                print('Error writing tar file %s. %s' % (tarname, e))

        def get_status_upload(uploadname: str) -> typing.Tuple[str, str]:
            response = api.get(f'uploads', params=dict(name=uploadname), auth=self.auth)
            assert response.status_code == 200
            response_json = response.json()
            assert len(response_json['data']) <= 1

            if len(response_json['data']) == 0:
                return None, None

            upload = response_json['data'][0]
            if upload['published']:
                return 'published', upload['upload_id']

            return 'uploaded', upload['upload_id']
>>>>>>> d189bb3a

        size = 0.0
        max_zip_size = config.max_upload_size
        dirs = []
        for i in range(len(plist)):
            d, s = self._get_files(self.update_list[plist[i]])
            if not self.do_upload:
                continue

            size += s
            dirs.append(d)
            if size > max_zip_size or i == (len(plist) - 1):
                tarname, uploadname = self._make_name(dirs)
                status, uid = get_status_upload(uploadname)
                if status == 'published':
                    continue
                if status != 'uploaded':
                    tar_files(dirs, tarname)
                    uid = upload_file(tarname, auth=self.auth, upload_name=uploadname, local_path=True)
                    assert uid is not None
                if self.do_publish:
                    self.publish([uid])
                self.uids.append(uid)
                if self.cleanup:
                    self._cleanup(dirs)
                    self._cleanup(tarname)
                size = 0.0
                dirs = []

    def download(self):
        '''
        Download files from database.
        '''
        print('Downloading from %s' % self.root_url)
        s = time.time()
        plist = [[] for i in range(self.parallel)]
        cur = 0
        for i in range(len(self.update_list)):
            if self.is_updated_list[i]:
                continue
            plist[cur % self.parallel].append(i)
            cur += 1

        if self.parallel > 1:
            procs = []
            for i in range(self.parallel):
                p = threading.Thread(target=self._download_proc, args=(plist[i],))
                procs.append(p)
            [p.start() for p in procs]
            [p.join() for p in procs]

        else:
            self._download_proc(plist[0])

        print('Time for download and upload (s)', time.time() - s)

    def get_list_to_download(self):
        '''
        Generate lists of files from database and from nomad and returns the difference.
        '''
        if self.outfile is not None and os.path.isfile(self.outfile):
            self.update_list = []
            self.is_updated_list = []
            for list_from_file in self._read_from_file(self.outfile):
                if isinstance(list_from_file, str):
                    self.update_list.append(list_from_file)
                    self.is_updated_list.append(False)
                else:
                    self.update_list.append(list_from_file[0])
                    self.is_updated_list.append(list_from_file[1])

        else:
            if self.parallel > 1:
                procs = []
                procs.append(threading.Thread(target=self.get_db_list))
                procs.append(threading.Thread(target=self.get_nomad_list))
                [p.start() for p in procs]
                [p.join() for p in procs]
            else:
                self.get_db_list()
                self.get_nomad_list()
            self.compare_lists()

    def update(self):
        self.get_list_to_download()
        if self.do_download:
            self.download()


def write_prototype_data_file(aflow_prototypes: dict, filepath) -> None:
    '''Writes the prototype data file in a compressed format to a python
    module.

    Args:
        aflow_prototypes
    '''
    class NoIndent(object):
        def __init__(self, value):
            self.value = value

    class NoIndentEncoder(json.JSONEncoder):
        '''A custom JSON encoder that can pretty-print objects wrapped in the
        NoIndent class.
        '''
        def __init__(self, *args, **kwargs):
            super(NoIndentEncoder, self).__init__(*args, **kwargs)
            self.kwargs = dict(kwargs)
            del self.kwargs['indent']
            self._replacement_map = {}

        def default(self, o):  # pylint: disable=E0202
            if isinstance(o, NoIndent):
                key = uuid.uuid4().hex
                self._replacement_map[key] = json.dumps(o.value, **self.kwargs)
                return "@@%s@@" % (key,)
            else:
                return super(NoIndentEncoder, self).default(o)

        def encode(self, o):
            result = super(NoIndentEncoder, self).encode(o)
            for k, v in self._replacement_map.items():
                result = result.replace('"@@%s@@"' % (k,), v)
            return result

    prototype_dict = aflow_prototypes["prototypes_by_spacegroup"]
    for prototypes in prototype_dict.values():
        for prototype in prototypes:
            # Save the information back in a prettified form
            prototype["atom_positions"] = NoIndent(prototype["atom_positions"])
            prototype["atom_labels"] = NoIndent(prototype["atom_labels"])
            prototype["lattice_vectors"] = NoIndent(prototype["lattice_vectors"])
            try:
                prototype["normalized_wyckoff_matid"] = NoIndent(prototype["normalized_wyckoff_matid"])
            except KeyError:
                pass

    # Save the updated data
    with io.open(filepath, "w", encoding="utf8") as f:
        json_dump = json.dumps(aflow_prototypes, ensure_ascii=False, indent=4, sort_keys=True, cls=NoIndentEncoder)
        json_dump = re.sub(r"\"(-?\d+(?:[\.,]\d+)?)\"", r'\1', json_dump)  # Removes quotes around numbers
        f.write("# -*- coding: utf-8 -*-\naflow_prototypes = {}\n".format(json_dump))


def update_prototypes(ctx, filepath, matches_only):

    if matches_only:
        from nomad.aflow_prototypes import aflow_prototypes
    else:
        # The basic AFLOW prototype data is available in a Javascript file. Here we
        # retrieve it and read only the prototype list from it.
        prototypes_file_url = 'http://aflowlib.org/CrystalDatabase/js/table_sort.js'
        r = requests.get(prototypes_file_url, allow_redirects=True)
        datastring = r.content.decode("utf-8")
        datastring = datastring.split('];')[0]
        datastring = datastring.split('= [')[1]
        data = json.loads('[' + datastring + ']')

        newdictarray = []
        n_prototypes = 0
        n_missing = 0
        for protodict in data:
            n_prototypes += 1
            newdict = {}

            # Make prototype plaintext
            prototype = bs4.BeautifulSoup(protodict["Prototype"], "html5lib").getText()

            # Add to new dictionary
            newdict['Notes'] = protodict['Notes']
            newdict['Prototype'] = prototype
            newdict['Space Group Symbol'] = protodict['Space Group Symbol']
            newdict['Space Group Number'] = protodict['Space Group Number']
            newdict['Pearsons Symbol'] = protodict['Pearson Symbol']
            newdict['Strukturbericht Designation'] = protodict['Strukturbericht Designation']
            newdict['aflow_prototype_id'] = protodict['AFLOW Prototype']
            newdict['aflow_prototype_url'] = 'http://www.aflowlib.org/CrystalDatabase/' + protodict['href'][2:]

            # Download cif or poscar if possible make ASE ase.Atoms object if possible
            # to obtain labels, positions, cell
            cifurl = 'http://www.aflowlib.org/CrystalDatabase/CIF/' + protodict['href'][2:-5] + '.cif'
            r = requests.get(cifurl, allow_redirects=True)
            cif_str = r.content.decode("utf-8")
            cif_file = io.StringIO()
            cif_file.write(cif_str)
            cif_file.seek(0)
            try:
                atoms = ase.io.read(cif_file, format='cif')
            except Exception:
                print("Error in getting prototype structure from CIF: {}", format(cifurl))
                # Then try to get structure from POSCAR
                try:
                    poscarurl = 'http://www.aflowlib.org/CrystalDatabase/POSCAR/' + protodict['href'][2:-5] + '.poscar'
                    r = requests.get(poscarurl, allow_redirects=True)
                    poscar_str = r.content.decode("utf-8")
                    poscar_file = io.StringIO()
                    poscar_file.write(poscar_str)
                    poscar_file.seek(0)
                    atoms = ase.io.read(poscar_file, format='vasp')
                except Exception:
                    print("Error in getting prototype structure from POSCAR: {}".format(poscarurl))
                    print("Could not read prototype structure from CIF or POSCAR file for prototype: {}, {}, ".format(prototype, newdict['aflow_prototype_url']))
                    n_missing += 1
                    continue

            atom_positions = atoms.get_positions()
            atom_labels = atoms.get_chemical_symbols()
            cell = atoms.get_cell()

            newdict['lattice_vectors'] = cell.tolist()
            newdict['atom_positions'] = atom_positions.tolist()
            newdict['atom_labels'] = atom_labels
            newdictarray.append(newdict)

            print("Processed: {}".format(len(newdictarray)))

        # Sort prototype dictionaries by spacegroup and make dictionary
        structure_types_by_spacegroup = {}
        for i_sg in range(1, 231):
            protos_sg = []
            for newdict in newdictarray:
                if newdict['Space Group Number'] == i_sg:
                    protos_sg.append(newdict)
            structure_types_by_spacegroup[i_sg] = protos_sg

        # Wrap in a dictionary that can hold other data, e.g. the symmemtry tolerance parameter.
        aflow_prototypes = {
            "prototypes_by_spacegroup": structure_types_by_spacegroup
        }
        print(
            "Extracted latest AFLOW prototypes online. Total number of "
            "successfully fetched prototypes: {}, missing: {}"
            .format(n_prototypes, n_missing)
        )

    # Update matches
    n_prototypes = 0
    n_failed = 0
    n_unmatched = 0
    prototype_dict = aflow_prototypes["prototypes_by_spacegroup"]

    for aflow_spg_number, prototypes in prototype_dict.items():
        n_prototypes += len(prototypes)
        for prototype in prototypes:

            # Read prototype structure
            pos = np.array(prototype["atom_positions"])
            labels = prototype["atom_labels"]
            cell = np.array(prototype["lattice_vectors"])
            atoms = ase.Atoms(
                symbols=labels,
                positions=pos,
                cell=cell,
                pbc=True
            )

            # Try to first see if the space group can be matched with the one in AFLOW
            try:
                symm = matid.SymmetryAnalyzer(atoms, config.normalize.prototype_symmetry_tolerance)
                spg_number = symm.get_space_group_number()
                wyckoff_matid = symm.get_wyckoff_letters_conventional()
                norm_system = symm.get_conventional_system()
            except Exception:
                n_failed += 1
            else:
                # If the space group is matched, add the MatID normalized Wyckoff
                # letters to the data.
                if spg_number == aflow_spg_number:
                    atomic_numbers = norm_system.get_atomic_numbers()
                    normalized_wyckoff_matid = atomutils.get_normalized_wyckoff(atomic_numbers, wyckoff_matid)
                    prototype["normalized_wyckoff_matid"] = normalized_wyckoff_matid
                else:
                    n_unmatched += 1
    print(
        "Updated matches in AFLOW prototype library. Total number of "
        "prototypes: {}, unmatched: {}, failed: {}"
        .format(n_prototypes, n_unmatched, n_failed)
    )

    # Write data file to the specified path
    write_prototype_data_file(aflow_prototypes, filepath)<|MERGE_RESOLUTION|>--- conflicted
+++ resolved
@@ -146,12 +146,6 @@
                     f.write('%s\n' % data[i])
                 else:
                     f.write('%s %s \n' % (data[i][0], data[i][1]))
-
-    def _cleanup(self, ilist: typing.Union[str, typing.List[str]]):
-        if isinstance(ilist, str):
-            ilist = [ilist]
-        for name in ilist:
-            subprocess.Popen(['rm', '-rf', name])
 
     def get_db_list(self):
         if self.dbfile is not None and os.path.isfile(self.dbfile):
@@ -345,35 +339,12 @@
 
         return tarname, uploadname
 
-<<<<<<< HEAD
     def _cleanup(self, ilist: typing.Union[str, typing.List[str]]):
         if isinstance(ilist, str):
             ilist = [ilist]
         for name in ilist:
             subprocess.Popen(['rm', '-rf', name])
 
-    def _is_done_upload(self, uid: int) -> bool:
-        response = api.get(f'uploads/{uid}', auth=self.auth)
-        assert response.status_code == 200
-        return response.json()['data']['process_status'] in proc.ProcessStatus.STATUSES_NOT_PROCESSING
-
-    def _get_status_upload(self, uploadname: str) -> typing.Tuple[str, str]:
-        response = api.get(f'uploads', params=dict(upload_name=uploadname), auth=self.auth)
-        assert response.status_code == 200
-        response_json = response.json()
-        assert len(response_json['data']) <= 1
-
-        if len(response_json['data']) == 0:
-            return None, None
-
-        upload = response_json['data'][0]
-        if upload['published']:
-            return 'published', upload['upload_id']
-
-        return 'uploaded', upload['upload_id']
-
-=======
->>>>>>> d189bb3a
     # TODO This should not be set via API, but added as nomad.json to the upload!
     # def get_payload(self, uid: int) -> typing.Dict[str, typing.Any]:
     #     if self.db_name == 'aflowlib':
@@ -418,12 +389,11 @@
                 response = api.post(f'uploads/{uid}/action/publish', auth=self.auth)
                 assert response.status_code == 200
 
-<<<<<<< HEAD
     def upload(self, file_path: str, upload_name: str) -> int:
         uid = upload_file(os.path.abspath(file_path), self.auth, local_path=True, upload_name=upload_name)
         assert uid is not None
         return uid
-=======
+
     def _download_proc(self, plist: typing.List[str]):
         def tar_files(dirs: typing.List[str], tarname: str):
             if os.path.isfile(tarname):
@@ -454,7 +424,6 @@
                 return 'published', upload['upload_id']
 
             return 'uploaded', upload['upload_id']
->>>>>>> d189bb3a
 
         size = 0.0
         max_zip_size = config.max_upload_size
