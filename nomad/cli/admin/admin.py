--- conflicted
+++ resolved
@@ -27,14 +27,10 @@
 import requests
 import ase
 import bs4
-import matid
+from matid import SymmetryAnalyzer
 
 from nomad import processing as proc, search, datamodel, infrastructure, utils, config
-<<<<<<< HEAD
-from nomad.atomutils import get_normalized_wyckoff
-=======
 from nomad import normalizing
->>>>>>> 47b112c3
 from nomad.cli.cli import cli
 
 
@@ -497,11 +493,7 @@
 
             # Try to first see if the space group can be matched with the one in AFLOW
             try:
-<<<<<<< HEAD
                 symm = SymmetryAnalyzer(atoms, config.normalize.prototype_symmetry_tolerance)
-=======
-                symm = matid.SymmetryAnalyzer(atoms, tolerance)
->>>>>>> 47b112c3
                 spg_number = symm.get_space_group_number()
                 wyckoff_matid = symm.get_wyckoff_letters_conventional()
                 norm_system = symm.get_conventional_system()
