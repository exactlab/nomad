from flask import Flask, request, redirect
from flask_restful import Resource, Api, abort
from flask_cors import CORS
from elasticsearch.exceptions import NotFoundError

from nomad import config, files
<<<<<<< HEAD
from nomad.utils import get_logger, create_uuid
from nomad.processing import Upload, Calc, InvalidId, NotAllowedDuringProcessing
from nomad.search import CalcElasticDocument
from nomad.user import me
=======
from nomad.utils import get_logger
from nomad.data import Calc, Upload, InvalidId, NotAllowedDuringProcessing, me
>>>>>>> eae1e2d0

base_path = config.services.api_base_path

app = Flask(
    __name__,
    static_url_path='%s/docs' % base_path,
    static_folder='../docs/.build/html')
CORS(app)
api = Api(app)


class UploadsRes(Resource):
    """ Uploads """
    def get(self):
        """
        Get a list of current users uploads.

        .. :quickref: upload; Get a list of current users uploads.

        **Example request**:

        .. sourcecode:: http

            GET /nomadxt/api/uploads HTTP/1.1
            Accept: application/json

        **Example response**:

        .. sourcecode:: http

            HTTP/1.1 200 OK
            Vary: Accept
            Content-Type: application/json

            [
                {
                    "name": "examples_vasp_6.zip",
                    "upload_id": "5b89469e0d80d40008077dbc",
                    "presigned_url": "http://minio:9000/uploads/5b89469e0d80d40008077dbc?X-Amz-Algorithm=AWS4-...",
                    "create_time": "2018-08-31T13:46:06.781000",
                    "upload_time": "2018-08-31T13:46:07.531000",
                    "is_stale": false,
                    "is_ready": true,
                    "proc": {
                        "task_names": [
                            "uploading",
                            "extracting",
                            "parse_all",
                            "cleanup"
                        ],
                        "current_task_name": "cleanup",
                        "status": "SUCCESS",
                        "errors": [],
                        "warnings": [],
                        "upload_id": "5b89469e0d80d40008077dbc",
                        "upload_hash": "rMB5F-gyHT0KY22eePoTjXibK95S",
                        "calc_procs": []
                    }
                }
            ]

        :resheader Content-Type: application/json
        :status 200: uploads successfully provided
        :returns: list of :class:`nomad.data.Upload`
        """
        return [upload.json_dict for upload in Upload.user_uploads(me)], 200

    def post(self):
        """
        Create a new upload. Creating an upload on its own wont do much, but provide
        a *presigned* upload URL. PUT a file to this URL to do the actual upload and
        initiate the processing.

        .. :quickref: upload; Create a new upload.

        **Example request**:

        .. sourcecode:: http

            POST /nomadxt/api/uploads HTTP/1.1
            Accept: application/json
            Content-Type: application/json

            {
                name: 'vasp_data.zip'
            }

        **Example response**:

        .. sourcecode:: http

            HTTP/1.1 200 OK
            Vary: Accept
            Content-Type: application/json

            [
                {
                    "name": "vasp_data.zip",
                    "upload_id": "5b89469e0d80d40008077dbc",
                    "presigned_url": "http://minio:9000/uploads/5b89469e0d80d40008077dbc?X-Amz-Algorithm=AWS4-...",
                    "create_time": "2018-08-31T13:46:06.781000",
                    "is_stale": false,
                    "is_ready": false,
                    "proc": {
                        "task_names": [
                            "uploading",
                            "extracting",
                            "parse_all",
                            "cleanup"
                        ],
                        "current_task_name": "uploading",
                        "status": "PENDING",
                        "errors": [],
                        "warnings": [],
                        "upload_id": "5b89469e0d80d40008077dbc",
                        "calc_procs": []
                    }
                }
            ]

        :jsonparam string name: An optional name for the upload.
        :reqheader Content-Type: application/json
        :resheader Content-Type: application/json
        :status 200: upload successfully created
        :returns: a new instance of :class:`nomad.data.Upload`
        """
        json_data = request.get_json()
        if json_data is None:
            json_data = {}

        upload = Upload.create(upload_id=create_uuid(), user=me, name=json_data.get('name'))
        return upload.json_dict, 200


class UploadRes(Resource):
    """ Uploads """
    def get(self, upload_id):
        """
        Get an update for an existing upload. If the upload will be upaded with new data from the
        processing infrastucture. You can use this endpoint to periodically pull the
        new processing state until the upload ``is_ready``.

        .. :quickref: upload; Get an update for an existing upload.

        **Example request**:

        .. sourcecode:: http

            GET /nomadxt/api/uploads/5b89469e0d80d40008077dbc HTTP/1.1
            Accept: application/json

        **Example response**:

        .. sourcecode:: http

            HTTP/1.1 200 OK
            Vary: Accept
            Content-Type: application/json

            [
                {
                    "name": "vasp_data.zip",
                    "upload_id": "5b89469e0d80d40008077dbc",
                    "presigned_url": "http://minio:9000/uploads/5b89469e0d80d40008077dbc?X-Amz-Algorithm=AWS4-...",
                    "create_time": "2018-08-31T13:46:06.781000",
                    "upload_time": "2018-08-31T13:46:16.824000",
                    "is_stale": false,
                    "is_ready": false,
                    "proc": {
                        "task_names": [
                            "uploading",
                            "extracting",
                            "parse_all",
                            "cleanup"
                        ],
                        "current_task_name": "extracting",
                        "status": "PROGRESS",
                        "errors": [],
                        "warnings": [],
                        "upload_id": "5b89469e0d80d40008077dbc",
                        "calc_procs": []
                    }
                }
            ]

        :param string upload_id: the id for the upload
        :resheader Content-Type: application/json
        :status 200: upload successfully updated and retrieved
        :status 404: upload with id does not exist
        :returns: the :class:`nomad.data.Upload` instance
        """
        # TODO calc paging
        try:
            result = Upload.get(upload_id).json_dict
        except KeyError:
            abort(404, message='Upload with id %s does not exist.' % upload_id)

        result['calcs'] = [calc.json_dict for calc in Calc.objects(upload_id=upload_id)]
        return result, 200

    def delete(self, upload_id):
        """
        Deletes an existing upload. Only ``is_ready`` or ``is_stale`` uploads
        can be deleted. Deleting an upload in processing is not allowed.

        .. :quickref: upload; Delete an existing upload.

        **Example request**:

        .. sourcecode:: http

            DELETE /nomadxt/api/uploads/5b89469e0d80d40008077dbc HTTP/1.1
            Accept: application/json

        :param string upload_id: the id for the upload
        :resheader Content-Type: application/json
        :status 200: upload successfully deleted
        :status 400: upload cannot be deleted
        :status 404: upload with id does not exist
        :returns: the :class:`nomad.data.Upload` instance with the latest processing state
        """
        try:
            upload = Upload.get(upload_id)
            upload.delete()
            return upload.json_dict, 200
        except KeyError:
            abort(404, message='Upload with id %s does not exist.' % upload_id)
        except NotAllowedDuringProcessing:
            abort(400, message='You must not delete an upload during processing.')


class RepoCalcRes(Resource):
    def get(self, upload_hash, calc_hash):
        """
        Get calculation data in repository form, which only entails the quanties shown
        in the repository. This is basically the elastic search index entry for the
        requested calculations. Calcs are references via *upload_hash*, *calc_hash*
        pairs.

        .. :quickref: repo; Get calculation data in repository form.

        **Example request**:

        .. sourcecode:: http

            GET /nomadxt/api/repo/W36aqCzAKxOCfIiMFsBJh3nHPb4a/7ddvtfRfZAvc3Crr7jOJ8UH0T34I HTTP/1.1
            Accept: application/json

        **Example response**:

        .. sourcecode:: http

            HTTP/1.1 200 OK
            Vary: Accept
            Content-Type: application/json

            {
                "calc_hash":"7ddvtfRfZAvc3Crr7jOJ8UH0T34I",
                "upload_time":"2018-08-30T08:41:51.771367",
                "upload_id":"5b87adb813a441000a70a968",
                "upload_hash":"W36aqCzAKxOCfIiMFsBJh3nHPb4a",
                "mainfile":"RopD3Mo8oMV_-E5bh8uW5PiiCRkH1/data/BrK_svSi/TFCC010.CAB/vasprun.xml.relax1",
                "program_name":"VASP",
                "program_version":"4.6.35  3Apr08 complex  parallel LinuxIFC",
                "chemical_composition_bulk_reduced":"BrKSi2",
                "program_basis_set_type":"plane waves",
                "atom_species":[
                    35,
                    19,
                    14,
                    14
                ],
                "system_type":"Bulk",
                "crystal_system":"orthorhombic",
                "space_group_number":47,
                "configuration_raw_gid":"sq6wTJjRKb2VTajoDLVWDxHCgyN6i",
                "XC_functional_name":"GGA_X_PBE"
            }

        :param string upload_hash: the hash of the upload (from uploaded file contents)
        :param string calc_hash: the hash of the calculation (from mainfile)
        :resheader Content-Type: application/json
        :status 200: calc successfully retrieved
        :status 404: calc with given hashes does not exist
        :returns: the repository calculation entry
        """
        try:
            return CalcElasticDocument.get(id='%s/%s' % (upload_hash, calc_hash)).json_dict, 200
        except NotFoundError:
            abort(404, message='There is no calculation for %s/%s' % (upload_hash, calc_hash))
        except Exception as e:
            abort(500, message=str(e))


class RepoCalcsRes(Resource):
    def get(self):
        """
        Get *'all'* calculations in repository from, paginated.

        .. :quickref: repo; Get *'all'* calculations in repository from, paginated.

        **Example request**:

        .. sourcecode:: http

            GET /nomadxt/api/repo?page=1&per_page=25 HTTP/1.1
            Accept: application/json

        **Example response**:

        .. sourcecode:: http

            HTTP/1.1 200 OK
            Vary: Accept
            Content-Type: application/json

            {
                "pagination":{
                    "total":1,
                    "page":1,
                    "per_page":25
                },
                "results":[
                    {
                        "calc_hash":"7ddvtfRfZAvc3Crr7jOJ8UH0T34I",
                        "upload_time":"2018-08-30T08:41:51.771367",
                        "upload_id":"5b87adb813a441000a70a968",
                        "upload_hash":"W36aqCzAKxOCfIiMFsBJh3nHPb4a",
                        "mainfile":"RopD3Mo8oMV_-E5bh8uW5PiiCRkH1/data/BrK_svSi/TFCC010.CAB/vasprun.xml.relax1",
                        "program_name":"VASP",
                        "program_version":"4.6.35  3Apr08 complex  parallel LinuxIFC",
                        "chemical_composition_bulk_reduced":"BrKSi2",
                        "program_basis_set_type":"plane waves",
                        "atom_species":[
                            35,
                            19,
                            14,
                            14
                        ],
                        "system_type":"Bulk",
                        "crystal_system":"orthorhombic",
                        "space_group_number":47,
                        "configuration_raw_gid":"sq6wTJjRKb2VTajoDLVWDxHCgyN6i",
                        "XC_functional_name":"GGA_X_PBE"
                    }
                ]
            }

        :qparam int page: the page starting with 1
        :qparam int per_page: desired calcs per page
        :resheader Content-Type: application/json
        :status 200: calcs successfully retrieved
        :returns: a list of repository entries in ``results`` and pagination info
        """
        logger = get_logger(__name__, endpoint='repo', action='get')

        # TODO use argparse? bad request reponse an bad params, pagination as decorator
        page = int(request.args.get('page', 1))
        per_page = int(request.args.get('per_page', 10))

        assert page >= 1
        assert per_page > 0

        try:
            search = CalcElasticDocument.search().query('match_all')
            search = search[(page - 1) * per_page: page * per_page]
            return {
                'pagination': {
                    'total': search.count(),
                    'page': page,
                    'per_page': per_page
                },
                'results': [result.json_dict for result in search]
            }
        except Exception as e:
            logger.error('Could not execute repo calcs get', exc_info=e)
            abort(500, message=str(e))


@app.route('%s/archive/<string:upload_hash>/<string:calc_hash>' % base_path, methods=['GET'])
def get_calc(upload_hash, calc_hash):
    """
    Get calculation data in archive form. Calcs are references via *upload_hash*, *calc_hash*
    pairs.

    .. :quickref: archive; Get calculation data in archive form.

    **Example request**:

    .. sourcecode:: http

        GET /nomadxt/api/archive/W36aqCzAKxOCfIiMFsBJh3nHPb4a/7ddvtfRfZAvc3Crr7jOJ8UH0T34I HTTP/1.1
        Accept: application/json

    :param string upload_hash: the hash of the upload (from uploaded file contents)
    :param string calc_hash: the hash of the calculation (from mainfile)
    :resheader Content-Type: application/json
    :status 200: calc successfully retrieved
    :status 404: calc with given hashes does not exist
    :returns: the metainfo formated JSON data of the requested calculation
    """
    logger = get_logger(__name__, endpoint='archive', action='get', upload_hash=upload_hash, calc_hash=calc_hash)

    archive_id = '%s/%s' % (upload_hash, calc_hash)

    try:
        url = files.external_objects_url(files.archive_url(archive_id))
        return redirect(url, 302)
    except KeyError:
        abort(404, message='Archive %s does not exist.' % archive_id)
    except Exception as e:
        logger.error('Exception on accessing archive', exc_info=e)
        abort(500, message='Could not accessing the archive.')


api.add_resource(UploadsRes, '%s/uploads' % base_path)
api.add_resource(UploadRes, '%s/uploads/<string:upload_id>' % base_path)
api.add_resource(RepoCalcsRes, '%s/repo' % base_path)
api.add_resource(RepoCalcRes, '%s/repo/<string:upload_hash>/<string:calc_hash>' % base_path)


if __name__ == '__main__':
    app.run(debug=True, port=8000)<|MERGE_RESOLUTION|>--- conflicted
+++ resolved
@@ -4,15 +4,10 @@
 from elasticsearch.exceptions import NotFoundError
 
 from nomad import config, files
-<<<<<<< HEAD
 from nomad.utils import get_logger, create_uuid
-from nomad.processing import Upload, Calc, InvalidId, NotAllowedDuringProcessing
+from nomad.processing import Upload, Calc, NotAllowedDuringProcessing
 from nomad.search import CalcElasticDocument
 from nomad.user import me
-=======
-from nomad.utils import get_logger
-from nomad.data import Calc, Upload, InvalidId, NotAllowedDuringProcessing, me
->>>>>>> eae1e2d0
 
 base_path = config.services.api_base_path
 
