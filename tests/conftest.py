# Copyright 2018 Markus Scheidgen
#
# Licensed under the Apache License, Version 2.0 (the "License");
# you may not use this file except in compliance with the License.
# You may obtain a copy of the License at
#
#   http://www.apache.org/licenses/LICENSE-2.0
#
# Unless required by applicable law or agreed to in writing, software
# distributed under the License is distributed on an"AS IS" BASIS,
# WITHOUT WARRANTIES OR CONDITIONS OF ANY KIND, either express or implied.
# See the License for the specific language governing permissions and
# limitations under the License.

from typing import Tuple, List
import pytest
import logging
from collections import namedtuple
from smtpd import SMTPServer
from threading import Lock, Thread
import asyncore
import time
import shutil
import os.path
import datetime
from bravado.client import SwaggerClient
from flask import request, g
import elasticsearch.exceptions
from typing import List
import json
import logging

from nomad import config, infrastructure, parsing, processing, app, utils
from nomad.datamodel import User

from tests import test_parsing
from tests.normalizing.conftest import run_normalize
from tests.processing import test_data as test_processing
from tests.test_files import example_file, empty_file
from tests.bravado_flask import FlaskTestHttpClient

test_log_level = logging.CRITICAL
example_files = [empty_file, example_file]


utils.ConsoleFormatter.short_format = True
setattr(logging, 'Formatter', utils.ConsoleFormatter)


@pytest.fixture(scope="session")
def monkeysession(request):
    from _pytest.monkeypatch import MonkeyPatch
    mpatch = MonkeyPatch()
    yield mpatch
    mpatch.undo()


@pytest.fixture(scope='session', autouse=True)
def nomad_logging():
    config.logstash.enabled = False
    config.console_log_level = test_log_level
    infrastructure.setup_logging()


@pytest.fixture(scope='session', autouse=True)
def raw_files_infra():
    config.fs.tmp = '.volumes/test_fs/tmp'
    config.fs.staging = '.volumes/test_fs/staging'
    config.fs.public = '.volumes/test_fs/public'
    config.fs.prefix_size = 2


@pytest.fixture(scope='function')
def raw_files(raw_files_infra):
    ''' Provides cleaned out files directory structure per function. Clears files after test. '''
    directories = [config.fs.staging, config.fs.public, config.fs.tmp]
    for directory in directories:
        if not os.path.exists(directory):
            os.makedirs(directory)
    try:
        yield
    finally:
        clear_raw_files()


def clear_raw_files():
    directories = [config.fs.staging, config.fs.public, config.fs.tmp]
    for directory in directories:
        try:
            shutil.rmtree(directory)
        except FileNotFoundError:
            pass


@pytest.fixture(scope='session')
def session_client():
    app.app.config['TESTING'] = True
    client = app.app.test_client()

    yield client


@pytest.fixture(scope='function')
def client(mongo, session_client):
    app.app.config['TESTING'] = True
    client = app.app.test_client()

    yield client


@pytest.fixture(scope='session')
def celery_includes():
    return ['nomad.processing.base']


@pytest.fixture(scope='session')
def celery_config():
    return {
        'broker_url': config.rabbitmq_url(),
        'task_queue_max_priority': 10
    }


@pytest.fixture(scope='session')
def purged_app(celery_session_app):
    '''
    Purges all pending tasks of the celery app before test. This is necessary to
    remove tasks from the queue that might be 'left over' from prior tests.
    '''
    celery_session_app.control.purge()
    yield celery_session_app


@pytest.fixture(scope='session')
def celery_inspect(purged_app):
    yield purged_app.control.inspect()


# It might be necessary to make this a function scoped fixture, if old tasks keep
# 'bleeding' into successive tests.
@pytest.fixture(scope='function')
def worker(mongo, celery_session_worker, celery_inspect):
    ''' Provides a clean worker (no old tasks) per function. Waits for all tasks to be completed. '''
    yield

    # wait until there no more active tasks, to leave clean worker and queues for the next
    # test run.
    try:
        while True:
            empty = True
            for value in celery_inspect.active().values():
                empty = empty and len(value) == 0
            if empty:
                break
    except Exception:
        pass


@pytest.fixture(scope='session')
def mongo_infra(monkeysession):
    monkeysession.setattr('nomad.config.mongo.db_name', 'test_db')
    return infrastructure.setup_mongo()


@pytest.fixture(scope='function')
def mongo(mongo_infra):
    ''' Provides a cleaned mocked mongo per function. '''
    # Some test cases need to reset the database connection
    if infrastructure.mongo_client != mongo_infra:
        mongo_infra = infrastructure.mongo_client
    mongo_infra.drop_database('test_db')
    return mongo_infra


@pytest.fixture(scope='session')
def elastic_infra(monkeysession):
    ''' Provides elastic infrastructure to the session '''
    monkeysession.setattr('nomad.config.elastic.index_name', 'nomad_fairdi_test')
    try:
        return infrastructure.setup_elastic()
    except Exception:
        # try to delete index, error might be caused by changed mapping
        from elasticsearch_dsl import connections
        connections.create_connection(hosts=['%s:%d' % (config.elastic.host, config.elastic.port)]) \
            .indices.delete(index='nomad_fairdi_test')
        return infrastructure.setup_elastic()


def clear_elastic(elastic):
    try:
        elastic.delete_by_query(
            index='nomad_fairdi_test', body=dict(query=dict(match_all={})),
            wait_for_completion=True, refresh=True)
    except elasticsearch.exceptions.NotFoundError:
        # it is unclear why this happens, but it happens at least once, when all tests
        # are executed
        infrastructure.setup_elastic()


@pytest.fixture(scope='function')
def elastic(elastic_infra):
    ''' Provides a clean elastic per function. Clears elastic before test. '''
    clear_elastic(elastic_infra)

    assert infrastructure.elastic_client is not None
    return elastic_infra


def test_user_uuid(handle):
    return '00000000-0000-0000-0000-00000000000%d' % handle


test_users = {
    test_user_uuid(0): dict(username='admin', email='admin', user_id=test_user_uuid(0)),
    test_user_uuid(1): dict(username='scooper', email='sheldon.cooper@nomad-coe.eu', first_name='Sheldon', last_name='Cooper', user_id=test_user_uuid(1)),
    test_user_uuid(2): dict(username='lhofstadter', email='leonard.hofstadter@nomad-coe.eu', first_name='Leonard', last_name='Hofstadter', user_id=test_user_uuid(2))
}


class KeycloakMock:
    def __init__(self):
        self.id_counter = 2
        self.users = dict(**test_users)

    def authorize_flask(self, *args, **kwargs):
        if 'Authorization' in request.headers and request.headers['Authorization'].startswith('Bearer '):
            user_id = request.headers['Authorization'].split(None, 1)[1].strip()
            g.oidc_access_token = user_id
            g.user = User(**self.users[user_id])

    def add_user(self, user, *args, **kwargs):
        self.id_counter += 1
        user.user_id = test_user_uuid(self.id_counter)
        user.username = (user.first_name[0] + user.last_name).lower()
        self.users[user.user_id] = dict(
            email=user.email, username=user.username, first_name=user.first_name,
            last_name=user.last_name, user_id=user.user_id)
        return None

    def get_user(self, user_id=None, username=None):
        if user_id is not None:
            return User(**self.users[user_id])
        elif username is not None:
            for user_id, user_values in self.users.items():
                if user_values['username'] == username:
                    return User(**user_values)
            raise KeyError('Only test user usernames are recognized')
        else:
            assert False, 'no token based get_user during tests'

    def search_user(self, query):
        return [
            User(**test_user) for test_user in self.users.values()
            if query in ' '.join(test_user.values())]

    @property
    def access_token(self):
        return g.oidc_access_token


_keycloak = infrastructure.keycloak


# use a session fixture in addition to the function fixture, to ensure mocked keycloak
# before other class, module, etc. scoped function are run
@pytest.fixture(scope='session', autouse=True)
def mocked_keycloak_session(monkeysession):
    monkeysession.setattr('nomad.infrastructure.keycloak', KeycloakMock())


@pytest.fixture(scope='function', autouse=True)
def mocked_keycloak(monkeypatch):
    monkeypatch.setattr('nomad.infrastructure.keycloak', KeycloakMock())


@pytest.fixture(scope='function')
def keycloak(monkeypatch):
    monkeypatch.setattr('nomad.infrastructure.keycloak', _keycloak)


@pytest.fixture(scope='function')
def proc_infra(worker, elastic, mongo, raw_files):
    ''' Combines all fixtures necessary for processing (elastic, worker, files, mongo) '''
    return dict(elastic=elastic)


@pytest.fixture(scope='module')
def test_user():
    return User(**test_users[test_user_uuid(1)])


@pytest.fixture(scope='module')
def other_test_user():
    return User(**test_users[test_user_uuid(2)])


@pytest.fixture(scope='module')
def admin_user():
    return User(**test_users[test_user_uuid(0)])


def create_auth_headers(user: User):
    return {
        'Authorization': 'Bearer %s' % user.user_id
    }


@pytest.fixture(scope='module')
def test_user_auth(test_user: User):
    return create_auth_headers(test_user)


@pytest.fixture(scope='module')
def other_test_user_auth(other_test_user: User):
    return create_auth_headers(other_test_user)


@pytest.fixture(scope='module')
def admin_user_auth(admin_user: User):
    return create_auth_headers(admin_user)


@pytest.fixture(scope='function')
def bravado(client, test_user_auth):
    http_client = FlaskTestHttpClient(client, headers=test_user_auth)
    return SwaggerClient.from_url('/api/swagger.json', http_client=http_client)


@pytest.fixture(scope='function')
def admin_user_bravado_client(client, admin_user_auth, monkeypatch):
    def create_client():
        http_client = FlaskTestHttpClient(client, headers=admin_user_auth)
        return SwaggerClient.from_url('/api/swagger.json', http_client=http_client)

    monkeypatch.setattr('nomad.cli.client.create_client', create_client)


@pytest.fixture(scope='function')
def test_user_bravado_client(client, test_user_auth, monkeypatch):
    def create_client():
        http_client = FlaskTestHttpClient(client, headers=test_user_auth)
        return SwaggerClient.from_url('/api/swagger.json', http_client=http_client)

    monkeypatch.setattr('nomad.cli.client.create_client', create_client)


@pytest.fixture(scope='function')
def no_warn(caplog):
    caplog.handler.formatter = utils.ConsoleFormatter()
    yield caplog
    for record in caplog.get_records(when='call'):
        if record.levelname in ['WARNING', 'ERROR', 'CRITICAL']:
            msg = utils.ConsoleFormatter.serialize(json.loads(record.msg))
            assert False, msg


@pytest.fixture(scope='function')
def with_error(caplog):
    yield caplog
    count = 0
    for record in caplog.get_records(when='call'):
        if record.levelname in ['ERROR', 'CRITICAL']:
            count += 1

    assert count > 0


@pytest.fixture(scope='function')
def with_warn(caplog):
    yield caplog
    count = 0
    for record in caplog.get_records(when='call'):
        if record.levelname in ['WARNING']:
            count += 1

    assert count > 0


'''
Fixture for mocked SMTP server for testing.
Based on https://gist.github.com/akheron/cf3863cdc424f08929e4cb7dc365ef23.
'''

RecordedMessage = namedtuple(
    'RecordedMessage',
    'peer envelope_from envelope_recipients data',
)


class ThreadSafeList:
    def __init__(self, *args, **kwds):
        self._items = []
        self._lock = Lock()

    def clear(self):
        with self._lock:
            self._items = []

    def add(self, item):
        with self._lock:
            self._items.append(item)

    def copy(self):
        with self._lock:
            return self._items[:]


class SMTPServerThread(Thread):
    def __init__(self, messages):
        super().__init__()
        self.messages = messages
        self.host_port = None
        self.smtp = None

    def run(self):
        _messages = self.messages

        class _SMTPServer(SMTPServer):
            def process_message(self, peer, mailfrom, rcpttos, data, **kwargs):
                msg = RecordedMessage(peer, mailfrom, rcpttos, data)
                _messages.add(msg)

        self.smtp = _SMTPServer(('127.0.0.1', config.mail.port), None)
        self.host_port = self.smtp.socket.getsockname()
        try:
            asyncore.loop(1)
        except Exception:
            pass

    def close(self):
        if self.smtp is not None:
            self.smtp.close()


class SMTPServerFixture:
    def __init__(self):
        self._messages = ThreadSafeList()
        self._thread = SMTPServerThread(self._messages)
        self._thread.start()

    @property
    def host_port(self):
        '''SMTP server's listening address as a (host, port) tuple'''
        while self._thread.host_port is None:
            time.sleep(0.1)
        return self._thread.host_port

    @property
    def host(self):
        return self.host_port[0]

    @property
    def port(self):
        return self.host_port[1]

    @property
    def messages(self):
        '''A list of RecordedMessage objects'''
        return self._messages.copy()

    def clear(self):
        self._messages.clear()

    def close(self):
        self._thread.close()
        self._thread.join(1)


@pytest.fixture(scope='session')
def smtpd(request, monkeysession):
    # on some local machines resolving the local machine takes quit a while and
    # is irrelevant for testing
    monkeysession.setattr('socket.getfqdn', lambda *args, **kwargs: 'local.server')
    fixture = SMTPServerFixture()
    request.addfinalizer(fixture.close)
    return fixture


@pytest.fixture(scope='function', autouse=True)
def mails(smtpd, monkeypatch):
    smtpd.clear()
    monkeypatch.setattr('nomad.config.mail.enabled', True)
    monkeypatch.setattr('nomad.config.mail.host', 'localhost')
    yield smtpd


@pytest.fixture(scope='session')
def example_mainfile() -> Tuple[str, str]:
    return ('parsers/template', 'tests/data/parsers/template.json')


@pytest.fixture(scope='session', params=example_files)
def example_upload(request) -> str:
    return request.param


@pytest.fixture(scope='session')
def non_empty_example_upload():
    return example_file


@pytest.fixture(scope='session')
def empty_upload():
    return empty_file


@pytest.fixture(scope='module')
def example_user_metadata(other_test_user, test_user) -> dict:
    return {
        'comment': 'test comment',
        'with_embargo': True,
        'embargo_length': 12,
        'references': ['http://external.ref/one', 'http://external.ref/two'],
        '_uploader': other_test_user.user_id,
        'coauthors': [test_user.user_id],
        '_upload_time': datetime.datetime.utcnow(),
        '_pid': '256',
        'external_id': 'external_test_id'
    }


@pytest.fixture(scope='module')
def internal_example_user_metadata(example_user_metadata) -> dict:
    return {
        key[1:] if key[0] == '_' else key: value
        for key, value in example_user_metadata.items()}


@pytest.fixture(scope='session')
def parsed(example_mainfile: Tuple[str, str]) -> parsing.Backend:
    ''' Provides a parsed calculation in the form of a Backend. '''
    parser, mainfile = example_mainfile
    return test_parsing.run_parser(parser, mainfile)


@pytest.fixture(scope='session')
<<<<<<< HEAD
def normalized(parsed: parsing.LocalBackend) -> parsing.LocalBackend:
    """ Provides a normalized calculation in the form of a LocalBackend. """
    return run_normalize(parsed)
=======
def parsed_ems() -> parsing.Backend:
    ''' Provides a parsed experiment in the form of a Backend. '''
    return test_parsing.run_parser('parsers/skeleton', 'tests/data/parsers/skeleton/example.metadata.json')


@pytest.fixture(scope='session')
def normalized(parsed: parsing.Backend) -> parsing.Backend:
    ''' Provides a normalized calculation in the form of a Backend. '''
    return test_normalizing.run_normalize(parsed)
>>>>>>> 47b112c3


@pytest.fixture(scope='function')
def uploaded(example_upload: str, raw_files) -> Tuple[str, str]:
    '''
    Provides a uploaded with uploaded example file and gives the upload_id.
    Clears files after test.
    '''
    example_upload_id = os.path.basename(example_upload).replace('.zip', '')
    return example_upload_id, example_upload


@pytest.fixture(scope='function')
def non_empty_uploaded(non_empty_example_upload: str, raw_files) -> Tuple[str, str]:
    example_upload_id = os.path.basename(non_empty_example_upload).replace('.zip', '')
    return example_upload_id, non_empty_example_upload


@pytest.mark.timeout(config.tests.default_timeout)
@pytest.fixture(scope='function')
def processed(uploaded: Tuple[str, str], test_user: User, proc_infra) -> processing.Upload:
    '''
    Provides a processed upload. Upload was uploaded with test_user.
    '''
    return test_processing.run_processing(uploaded, test_user)


@pytest.mark.timeout(config.tests.default_timeout)
@pytest.fixture(scope='function')
def processeds(non_empty_example_upload: str, test_user: User, proc_infra) -> List[processing.Upload]:
    result: List[processing.Upload] = []
    for i in range(2):
        upload_id = '%s_%d' % (os.path.basename(non_empty_example_upload).replace('.zip', ''), i)
        result.append(
            test_processing.run_processing((upload_id, non_empty_example_upload), test_user))

    return result


@pytest.mark.timeout(config.tests.default_timeout)
@pytest.fixture(scope='function')
def non_empty_processed(non_empty_uploaded: Tuple[str, str], test_user: User, proc_infra) -> processing.Upload:
    '''
    Provides a processed upload. Upload was uploaded with test_user.
    '''
    return test_processing.run_processing(non_empty_uploaded, test_user)


@pytest.mark.timeout(config.tests.default_timeout)
@pytest.fixture(scope='function')
def published(non_empty_processed: processing.Upload, internal_example_user_metadata) -> processing.Upload:
    '''
    Provides a processed upload. Upload was uploaded with test_user.
    '''
    non_empty_processed.compress_and_set_metadata(internal_example_user_metadata)
    non_empty_processed.publish_upload()
    try:
        non_empty_processed.block_until_complete(interval=.01)
    except Exception:
        pass

    return non_empty_processed


@pytest.mark.timeout(config.tests.default_timeout)
@pytest.fixture(scope='function')
def published_wo_user_metadata(non_empty_processed: processing.Upload) -> processing.Upload:
    '''
    Provides a processed upload. Upload was uploaded with test_user.
    '''
    non_empty_processed.publish_upload()
    try:
        non_empty_processed.block_until_complete(interval=.01)
    except Exception:
        pass

    return non_empty_processed


@pytest.fixture
def reset_config():
    ''' Fixture that resets configuration. '''
    service = config.service
    log_level = config.console_log_level
    yield None
    config.service = service
    config.console_log_level = log_level
    infrastructure.setup_logging()


<<<<<<< HEAD
def create_test_structure(
        meta_info, id: int, h: int, o: int, extra: List[str], periodicity: int,
        optimade: bool = True, metadata: dict = None):
    """ Creates a calculation in Elastic and Mongodb with the given properties.

    Does require initialized :func:`elastic_infra` and :func:`mongo_infra`.

    Args:
        meta_info: A legace metainfo env.
        id: A number to create ``test_calc_id_<number>`` ids.
        h: The amount of H atoms
        o: The amount of O atoms
        extra: A list of further atoms
        periodicity: The number of dimensions to repeat the structure in
        optimade: A boolean. Iff true the entry will have optimade metadata. Default is True.
        metadata: Additional (user) metadata.
    """

    atom_labels = ['H' for i in range(0, h)] + ['O' for i in range(0, o)] + extra
    test_vector = np.array([0, 0, 0])

    backend = LocalBackend(meta_info, False, True)  # type: ignore
    backend.openSection('section_run')
    backend.addValue('program_name', 'test_code')
    backend.openSection('section_system')

    backend.addArrayValues('atom_labels', np.array(atom_labels))
    backend.addArrayValues(
        'atom_positions', np.array([test_vector for i in range(0, len(atom_labels))]))
    backend.addArrayValues(
        'lattice_vectors', np.array([test_vector, test_vector, test_vector]))
    backend.addArrayValues(
        'configuration_periodic_dimensions',
        np.array([True for _ in range(0, periodicity)] + [False for _ in range(periodicity, 3)]))

    backend.closeSection('section_system', 0)
    backend.closeSection('section_run', 0)

    # Add entry info
    backend.openSection('section_entry_info')
    backend.addValue('upload_id', 'test_upload_id')
    backend.addValue('mainfile', 'test/mainfile.txt')
    backend.closeSection('section_entry_info', 0)

    backend = run_normalize(backend)
    calc = CalcWithMetadata(
        upload_id='test_uload_id', calc_id='test_calc_id_%d' % id, mainfile='test_mainfile',
        published=True, with_embargo=False)
    calc.apply_domain_metadata(backend)
    if metadata is not None:
        calc.update(**metadata)

    if not optimade:
        calc.optimade = None  # type: ignore

    proc_calc = processing.Calc.from_calc_with_metadata(calc)
    proc_calc.save()
    search_entry = search.Entry.from_calc_with_metadata(calc)
    search_entry.save()

    assert processing.Calc.objects(calc_id__in=[calc.calc_id]).count() == 1
=======
@pytest.fixture
def reset_infra(mongo, elastic):
    ''' Fixture that resets infrastructure after deleting db or search index. '''
    yield None
>>>>>>> 47b112c3
<|MERGE_RESOLUTION|>--- conflicted
+++ resolved
@@ -34,6 +34,7 @@
 from nomad.datamodel import User
 
 from tests import test_parsing
+from nomad.parsing.legacy import Backend
 from tests.normalizing.conftest import run_normalize
 from tests.processing import test_data as test_processing
 from tests.test_files import example_file, empty_file
@@ -534,11 +535,6 @@
 
 
 @pytest.fixture(scope='session')
-<<<<<<< HEAD
-def normalized(parsed: parsing.LocalBackend) -> parsing.LocalBackend:
-    """ Provides a normalized calculation in the form of a LocalBackend. """
-    return run_normalize(parsed)
-=======
 def parsed_ems() -> parsing.Backend:
     ''' Provides a parsed experiment in the form of a Backend. '''
     return test_parsing.run_parser('parsers/skeleton', 'tests/data/parsers/skeleton/example.metadata.json')
@@ -547,8 +543,7 @@
 @pytest.fixture(scope='session')
 def normalized(parsed: parsing.Backend) -> parsing.Backend:
     ''' Provides a normalized calculation in the form of a Backend. '''
-    return test_normalizing.run_normalize(parsed)
->>>>>>> 47b112c3
+    return run_normalize(parsed)
 
 
 @pytest.fixture(scope='function')
@@ -639,7 +634,6 @@
     infrastructure.setup_logging()
 
 
-<<<<<<< HEAD
 def create_test_structure(
         meta_info, id: int, h: int, o: int, extra: List[str], periodicity: int,
         optimade: bool = True, metadata: dict = None):
@@ -661,7 +655,7 @@
     atom_labels = ['H' for i in range(0, h)] + ['O' for i in range(0, o)] + extra
     test_vector = np.array([0, 0, 0])
 
-    backend = LocalBackend(meta_info, False, True)  # type: ignore
+    backend = Backend(meta_info, False, True)  # type: ignore
     backend.openSection('section_run')
     backend.addValue('program_name', 'test_code')
     backend.openSection('section_system')
@@ -701,9 +695,9 @@
     search_entry.save()
 
     assert processing.Calc.objects(calc_id__in=[calc.calc_id]).count() == 1
-=======
+
+
 @pytest.fixture
 def reset_infra(mongo, elastic):
     ''' Fixture that resets infrastructure after deleting db or search index. '''
-    yield None
->>>>>>> 47b112c3
+    yield None