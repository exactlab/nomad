{
    "section_run": [
      {
        "_name": "section_run",
        "_gIndex": 0,
        "program_name": "VASP",
        "program_version": "4.6.35  3Apr08 complex  parallel LinuxIFC",
        "program_basis_set_type": "plane waves",
        "section_method": [
          {
            "_name": "section_method",
            "_gIndex": 0,

            "electronic_structure_method": "DFT",
            "section_XC_functionals": [
              {
                "_name": "section_XC_functionals",
                "_gIndex": 0,
                "XC_functional_name": "GGA_X_PBE"
              }
            ]
          }
        ],
        "section_system": [
          {
            "_name": "section_system",
            "_gIndex": 0,
            "configuration_periodic_dimensions": [
              true,
              true,
              true
            ],
            "atom_positions": [
              [
                0,
                0,
                0
              ]],
            "atom_labels": [
              "Na"
            ],
            "lattice_vectors": [
<<<<<<< HEAD
              [0, 0.5E-10, 0.5E-10],[0.5E-10, 0 , 0.5E-10],[0.5E-10, 0.5E-10, 0]]
=======
              [0, 0.5e-10, 0.5e-10],[0.5e-10, 0 , 0.5e-10],[0.5e-10, 0.5e-10, 0]]
>>>>>>> a987db70
          }
        ],
        "section_single_configuration_calculation": [
          {
            "_name": "section_single_configuration_calculation",
            "_gIndex": 0,
            "single_configuration_calculation_to_system_ref": 0,
            "single_configuration_to_calculation_method_ref": 0,
            "energy_free": -1.5936767191492225e-18,
            "energy_total": -1.5935696296699573e-18,
            "energy_total_T0": -3.2126683561907e-22
          }
        ],
        "section_sampling_method": [
          {
            "_name": "section_sampling_method",
            "_gIndex": 0,
            "sampling_method": "geometry_optimization"
          }
        ],
        "section_frame_sequence": [
          {
            "_name": "section_frame_sequence",
            "_gIndex": 0,
            "frame_sequence_to_sampling_ref": 0,
            "frame_sequence_local_frames_ref": [
              0
            ]
          }
        ]
      }
    ]
  }<|MERGE_RESOLUTION|>--- conflicted
+++ resolved
@@ -40,11 +40,7 @@
               "Na"
             ],
             "lattice_vectors": [
-<<<<<<< HEAD
-              [0, 0.5E-10, 0.5E-10],[0.5E-10, 0 , 0.5E-10],[0.5E-10, 0.5E-10, 0]]
-=======
               [0, 0.5e-10, 0.5e-10],[0.5e-10, 0 , 0.5e-10],[0.5e-10, 0.5e-10, 0]]
->>>>>>> a987db70
           }
         ],
         "section_single_configuration_calculation": [
