# Copyright 2018 Markus Scheidgen
#
# Licensed under the Apache License, Version 2.0 (the "License");
# you may not use this file except in compliance with the License.
# You may obtain a copy of the License at
#
#   http://www.apache.org/licenses/LICENSE-2.0
#
# Unless required by applicable law or agreed to in writing, software
# distributed under the License is distributed on an"AS IS" BASIS,
# WITHOUT WARRANTIES OR CONDITIONS OF ANY KIND, either express or implied.
# See the License for the specific language governing permissions and
# limitations under the License.

import pytest
import numpy as np
from ase import Atoms
import ase.build

from nomad import datamodel, config
from nomad.parsing import LocalBackend
from nomad.normalizing import normalizers

from tests.test_parsing import parsed_vasp_example  # pylint: disable=unused-import
from tests.test_parsing import parsed_template_example  # pylint: disable=unused-import
from tests.test_parsing import parsed_example  # pylint: disable=unused-import
from tests.test_parsing import parsed_template_no_system  # pylint: disable=unused-import
from tests.test_parsing import parse_file
from tests.utils import assert_log


boolean_positions = (
    'parsers/template', 'tests/data/normalizers/no_sim_cell_boolean_positions.json')

single_string_atom_labels = (
    'parsers/template', 'tests/data/normalizers/single_string_atom_labels.json')

unknown_atom_label = (
    'parsers/template', 'tests/data/normalizers/unknown_atom_label_test.json')

fcc_symmetry = (
    'parsers/template', 'tests/data/normalizers/fcc_crystal_structure.json')

vasp_parser = (
    'parsers/vasp', 'tests/data/parsers/vasp/vasp.xml')

vasp_parser_dos = (
    'parsers/vasp', 'tests/data/parsers/vasp/vasp_dos.xml')

glucose_atom_labels = (
    'parsers/template', 'tests/data/normalizers/glucose_atom_labels.json')

symmetry_keys = ['dft.spacegroup', 'dft.spacegroup_symbol', 'dft.crystal_system']
calc_metadata_keys = [
    'dft.code_name', 'dft.code_version', 'dft.basis_set', 'dft.xc_functional', 'dft.system', 'formula'] + symmetry_keys

parser_exceptions = {
    'parsers/wien2k': ['dft.xc_functional'],
    'parsers/nwchem': symmetry_keys,
    'parsers/bigdft': symmetry_keys,
    'parsers/gaussian': symmetry_keys,
    'parsers/abinit': ['formula', 'dft.system'] + symmetry_keys,
    'parsers/dl-poly': ['formula', 'dft.basis_set', 'dft.xc_functional', 'dft.system'] + symmetry_keys,
    'parsers/lib-atoms': ['dft.basis_set', 'dft.xc_functional'],
    'parsers/orca': symmetry_keys,
    'parsers/octopus': symmetry_keys,
    'parsers/phonopy': ['dft.basis_set', 'dft.xc_functional'],
    'parsers/gpaw2': symmetry_keys,
<<<<<<< HEAD
    'parsers/gamess': ['formula', 'dft.system', 'dft.xc_functional'] + symmetry_keys,
    'parsers/gulp': ['formula', 'dft.xc_functional', 'dft.system', 'dft.basis_set'] + symmetry_keys,
=======
    'parsers/gamess': ['formula', 'system', 'xc_functional'] + symmetry_keys,
    'parsers/gulp': ['formula', 'xc_functional', 'system', 'basis_set'] + symmetry_keys,
>>>>>>> 3077fcd7
    'parsers/turbomole': symmetry_keys,
    'parsers/elastic': ['dft.basis_set', 'dft.xc_functional', 'dft.system'] + symmetry_keys,
    'parsers/dmol': ['dft.system'] + symmetry_keys,
    'parser/molcas': symmetry_keys,
    'parsers/band': ['dft.system'] + symmetry_keys,
    'parsers/qbox': ['dft.xc_functional'],
    'parser/onetep': ['formula', 'dft.basis_set', 'dft.xc_functional', 'dft.system'] + symmetry_keys
}
'''
Keys that the normalizer for certain parsers might not produce. In an ideal world this
map would be empty.
'''


def run_normalize(backend: LocalBackend) -> LocalBackend:
    status, _ = backend.status

    assert status == 'ParseSuccess'

    for normalizer_class in normalizers:
        normalizer = normalizer_class(backend)
        normalizer.normalize()
    return backend


@pytest.fixture
def normalized_vasp_example(parsed_vasp_example: LocalBackend) -> LocalBackend:
    return run_normalize(parsed_vasp_example)


@pytest.fixture
def normalized_example(parsed_example: LocalBackend) -> LocalBackend:
    if parsed_example.domain != 'ems':
        return run_normalize(parsed_example)

    return parsed_example


@pytest.fixture
def normalized_template_example(parsed_template_example) -> LocalBackend:
    return run_normalize(parsed_template_example)


def run_normalize_for_structure(atoms: Atoms) -> LocalBackend:
    template = parsed_template_no_system()

    # Fill structural information
    gid = template.openSection("section_system")
    template.addArrayValues("atom_positions", atoms.get_positions() * 1E-10)
    template.addArrayValues("atom_labels", atoms.get_chemical_symbols())
    template.addArrayValues("simulation_cell", atoms.get_cell() * 1E-10)
    template.addArrayValues("configuration_periodic_dimensions", atoms.get_pbc())
    template.closeSection("section_system", gid)

    return run_normalize(template)


@pytest.fixture(scope='session')
def single_point(two_d) -> LocalBackend:
    return two_d


@pytest.fixture(scope='session')
def geometry_optimization() -> LocalBackend:
    parser_name = "parsers/template"
    filepath = "tests/data/normalizers/fcc_crystal_structure.json"
    backend = parse_file((parser_name, filepath))
    backend = run_normalize(backend)
    return backend


@pytest.fixture(scope='session')
def molecular_dynamics(bulk) -> LocalBackend:
    return bulk


@pytest.fixture(scope='session')
def phonon() -> LocalBackend:
    parser_name = "parsers/phonopy"
    filepath = "tests/data/parsers/phonopy/phonopy-FHI-aims-displacement-01/control.in"
    backend = parse_file((parser_name, filepath))
    backend = run_normalize(backend)
    return backend


@pytest.fixture(scope='session')
def bulk() -> LocalBackend:
    parser_name = "parsers/cp2k"
    filepath = "tests/data/normalizers/cp2k_bulk_md/si_md.out"
    backend = parse_file((parser_name, filepath))
    backend = run_normalize(backend)
    return backend


@pytest.fixture(scope='session')
def two_d() -> LocalBackend:
    parser_name = "parsers/fhi-aims"
    filepath = "tests/data/normalizers/fhiaims_2d_singlepoint/aims.out"
    backend = parse_file((parser_name, filepath))
    backend = run_normalize(backend)
    return backend


@pytest.fixture(scope='session')
def surface() -> LocalBackend:
    parser_name = "parsers/fhi-aims"
    filepath = "tests/data/normalizers/fhiaims_surface_singlepoint/PBE-light+tight-rho2.out"
    backend = parse_file((parser_name, filepath))
    backend = run_normalize(backend)
    return backend


@pytest.fixture(scope='session')
def molecule() -> LocalBackend:
    parser_name = "parsers/fhi-aims"
    filepath = "tests/data/normalizers/fhiaims_molecule_singlepoint/aims.out"
    backend = parse_file((parser_name, filepath))
    backend = run_normalize(backend)
    return backend


@pytest.fixture(scope='session')
def atom() -> LocalBackend:
    parser_name = "parsers/gaussian"
    filepath = "tests/data/normalizers/gaussian_atom_singlepoint/m9b7.out"
    backend = parse_file((parser_name, filepath))
    backend = run_normalize(backend)
    return backend


@pytest.fixture(scope='session')
def one_d() -> LocalBackend:
    parser_name = "parsers/exciting"
    filepath = "tests/data/normalizers/exciting_1d_singlepoint/INFO.OUT"
    backend = parse_file((parser_name, filepath))
    backend = run_normalize(backend)
    return backend


def test_template_example_normalizer(parsed_template_example, no_warn, caplog):
    run_normalize(parsed_template_example)


def assert_normalized(backend: LocalBackend):
    metadata = datamodel.EntryMetadata(domain=backend.domain)
    metadata.apply_domain_metadata(backend)
    assert metadata.formula is not None
    assert len(metadata.atoms) is not None

    if backend.domain == 'dft':
        assert metadata.dft.code_name is not None
        assert metadata.dft.code_version is not None
        assert metadata.dft.basis_set is not None
        assert metadata.dft.xc_functional is not None
        assert metadata.dft.system is not None
        assert metadata.dft.crystal_system is not None
        assert metadata.dft.spacegroup is not None

    exceptions = parser_exceptions.get(backend.get_value('parser_name'), [])

    if metadata.formula != config.services.unavailable_value:
        assert len(metadata.atoms) > 0

    for key in calc_metadata_keys:
        if key in exceptions:
            continue

        if '.' in key and not key.startswith(backend.domain):
            continue

        assert metadata[key] != config.services.unavailable_value


def test_normalizer(normalized_example: LocalBackend):
    assert_normalized(normalized_example)


def test_normalizer_faulty_matid(caplog):
    ''' Runs normalizer on an example w/ bools for atom pos. Should force matid error.'''
    backend = parse_file(boolean_positions)
    run_normalize(backend)
    assert_log(caplog, 'ERROR', 'matid project system classification failed')
    assert_log(caplog, 'ERROR', 'no lattice vectors but periodicity')


def test_normalizer_single_string_atom_labels(caplog):
    '''
    Runs normalizer on ['Br1SiSiK'] expects error. Should replace the label with 'X' and
    the numbers of postitions should not match the labels.
    '''
    backend = parse_file(single_string_atom_labels)
    run_normalize(backend)
    assert_log(caplog, 'ERROR', 'len of atom position does not match number of atoms')


def test_normalizer_unknown_atom_label(caplog, no_warn):
    ''' Runs normalizer on ['Br','Si','Si','Za'], for normalizeation Za will be replaced,
        but stays int the labels.
    '''
    backend = parse_file(unknown_atom_label)
    run_normalize(backend)
    assert backend.get_value('atom_labels')[3] == 'Za'


def test_symmetry_classification_fcc():
    '''Runs normalizer where lattice vectors should give fcc symmetry.'''
    backend = parse_file(fcc_symmetry)
    backend = run_normalize(backend)
    expected_crystal_system = 'cubic'
    expected_bravais_lattice = 'cF'
    expected_point_group = 'm-3m'
    expected_origin_shift = [0, 0, 0]
    cyrstal_system = backend.get_value('crystal_system')
    assert cyrstal_system == expected_crystal_system
    bravais_lattice = backend.get_value('bravais_lattice')
    assert bravais_lattice == expected_bravais_lattice
    point_group = backend.get_value('point_group')
    assert point_group == expected_point_group
    origin_shift = backend.get_value('origin_shift')
    assert all(origin_shift == expected_origin_shift)


def test_system_classification(atom, molecule, one_d, two_d, surface, bulk):
    # Atom
    assert atom['system_type'] == "atom"
    # Molecule / cluster
    assert molecule['system_type'] == "molecule / cluster"
    # 1D
    assert one_d['system_type'] == "1D"
    # 2D
    assert two_d['system_type'] == "2D"
    # Surface
    assert surface['system_type'] == "surface"
    # Bulk
    assert bulk['system_type'] == "bulk"


def test_representative_systems(single_point, molecular_dynamics, geometry_optimization, phonon):
    '''Checks that the representative systems are correctly identified and
    processed by SystemNormalizer.
    '''
    def check_representative_frames(backend):
        # For systems with multiple frames the first and two last should be processed.
        try:
            frames = backend["frame_sequence_local_frames_ref"]
        except KeyError:
            sccs = backend["section_single_configuration_calculation"]
            scc = sccs[-1]
            repr_system_idx = scc["single_configuration_calculation_to_system_ref"]
        else:
            sampling_method = backend["sampling_method"]
            if sampling_method == "molecular_dynamics":
                idx = 0
            else:
                idx = -1
            scc_idx = frames[idx]
            scc = backend["section_single_configuration_calculation"][scc_idx]
            repr_system_idx = scc["single_configuration_calculation_to_system_ref"]

        # Check that only the representative system has been labels with
        # "is_representative"
        for i, system in enumerate(backend["section_system"]):
            if i == repr_system_idx:
                assert system["is_representative"] is True
            else:
                with pytest.raises(KeyError):
                    system["is_representative"]

    check_representative_frames(single_point)
    check_representative_frames(molecular_dynamics)
    check_representative_frames(geometry_optimization)
    check_representative_frames(phonon)


def test_reduced_chemical_formula():
    "Ensure we get the right reduced chemical formula for glucose atom labels"
    backend = parse_file(glucose_atom_labels)
    backend = run_normalize(backend)
    expected_red_chem_formula = 'C6H12O6'
    reduced_chemical_formula = backend.get_value('chemical_composition_bulk_reduced')
    assert expected_red_chem_formula == reduced_chemical_formula


def test_vasp_incar_system():
    '''
    Ensure we can test an incar value in the VASP example
    '''
    backend = parse_file(vasp_parser)
    backend = run_normalize(backend)
    expected_value = 'SrTiO3'  # material's formula in vasp.xml

    # backend_value = backend.get_value('x_vasp_unknown_incars')  # OK
    # backend_value = backend.get_value('x_vasp_atom_kind_refs')  # OK
    backend_value = backend.get_value('x_vasp_incar_SYSTEM')  # OK

    print("backend_value: ", backend_value)
    assert expected_value == backend_value


def test_aflow_prototypes():
    '''Tests that some basis structures are matched with the correct AFLOW prototypes
    '''
    # No prototype info for non-bulk structures
    backend = run_normalize_for_structure(ase.build.molecule("H2O"))
    assert len(backend["section_prototype"]) == 0

    # No prototype info for bulk structure without match
    rattled = ase.build.bulk("C", crystalstructure="diamond", a=3.57, cubic=True)
    rattled.rattle(stdev=2, seed=42)
    rattled.wrap()
    backend = run_normalize_for_structure(rattled)
    assert len(backend["section_prototype"]) == 0

    # Diamond
    diamond = ase.build.bulk("C", crystalstructure="diamond", a=3.57)
    backend = run_normalize_for_structure(diamond)
    prototype_aflow_id = backend.get_value("prototype_aflow_id")
    prototype_label = backend.get_value("prototype_label")
    assert prototype_aflow_id == "A_cF8_227_a"
    assert prototype_label == "227-C-cF8"

    # BCC
    bcc = ase.build.bulk("Fe", crystalstructure="bcc", a=2.856)
    backend = run_normalize_for_structure(bcc)
    prototype_aflow_id = backend.get_value("prototype_aflow_id")
    prototype_label = backend.get_value("prototype_label")
    assert prototype_aflow_id == "A_cI2_229_a"
    assert prototype_label == "229-W-cI2"

    # FCC
    fcc = ase.build.bulk("Ge", crystalstructure="fcc", a=5.658)
    backend = run_normalize_for_structure(fcc)
    prototype_aflow_id = backend.get_value("prototype_aflow_id")
    prototype_label = backend.get_value("prototype_label")
    assert prototype_aflow_id == "A_cF4_225_a"
    assert prototype_label == "225-Cu-cF4"

    # Rocksalt
    rocksalt = ase.build.bulk("NaCl", crystalstructure="rocksalt", a=5.64)
    backend = run_normalize_for_structure(rocksalt)
    prototype_aflow_id = backend.get_value("prototype_aflow_id")
    prototype_label = backend.get_value("prototype_label")
    assert prototype_aflow_id == "AB_cF8_225_a_b"
    assert prototype_label == "225-ClNa-cF8"

    # Zincblende
    zincblende = ase.build.bulk("ZnS", crystalstructure="zincblende", a=5.42, cubic=True)
    backend = run_normalize_for_structure(zincblende)
    prototype_aflow_id = backend.get_value("prototype_aflow_id")
    prototype_label = backend.get_value("prototype_label")
    assert prototype_aflow_id == "AB_cF8_216_c_a"
    assert prototype_label == "216-SZn-cF8"

    # Wurtzite
    wurtzite = ase.build.bulk("SiC", crystalstructure="wurtzite", a=3.086, c=10.053)
    backend = run_normalize_for_structure(wurtzite)
    prototype_aflow_id = backend.get_value("prototype_aflow_id")
    prototype_label = backend.get_value("prototype_label")
    assert prototype_aflow_id == "AB_hP4_186_b_b"
    assert prototype_label == "186-SZn-hP4"


def test_springer_normalizer():
    '''
    Ensure the Springer normalizer works well with the VASP example.
    '''
    backend = parse_file(vasp_parser)
    backend = run_normalize(backend)

    gindex = 0

    backend_value = backend.get_value('springer_id', gindex)
    expected_value = 'sd_0305232'
    assert expected_value == backend_value

    backend_value = backend.get_value('springer_alphabetical_formula', gindex)
    expected_value = 'O3SrTi'
    assert expected_value == backend_value

    backend_value = backend.get_value('springer_url', gindex)
    expected_value = 'http://materials.springer.com/isp/crystallographic/docs/sd_0305232'
    assert expected_value == backend_value


def test_dos_normalizer():
    '''
    Ensure the DOS normalizer acted on the DOS values. We take a VASP example.
    '''
    backend = parse_file(vasp_parser_dos)
    backend = run_normalize(backend)

    # Check if 'dos_values' were indeed normalized
    # 'dvn' stands for 'dos_values_normalized'
    backend_dvn = backend.get_value('dos_values_normalized', 0)
    last_value = backend_dvn[0, -1]
    expected = 1.7362195274239454e+47
    # Compare floats properly with numpy (delta tolerance involved)
    assert np.allclose(last_value, expected)<|MERGE_RESOLUTION|>--- conflicted
+++ resolved
@@ -66,13 +66,8 @@
     'parsers/octopus': symmetry_keys,
     'parsers/phonopy': ['dft.basis_set', 'dft.xc_functional'],
     'parsers/gpaw2': symmetry_keys,
-<<<<<<< HEAD
     'parsers/gamess': ['formula', 'dft.system', 'dft.xc_functional'] + symmetry_keys,
     'parsers/gulp': ['formula', 'dft.xc_functional', 'dft.system', 'dft.basis_set'] + symmetry_keys,
-=======
-    'parsers/gamess': ['formula', 'system', 'xc_functional'] + symmetry_keys,
-    'parsers/gulp': ['formula', 'xc_functional', 'system', 'basis_set'] + symmetry_keys,
->>>>>>> 3077fcd7
     'parsers/turbomole': symmetry_keys,
     'parsers/elastic': ['dft.basis_set', 'dft.xc_functional', 'dft.system'] + symmetry_keys,
     'parsers/dmol': ['dft.system'] + symmetry_keys,
