#
# Copyright The NOMAD Authors.
#
# This file is part of NOMAD. See https://nomad-lab.eu for further info.
#
# Licensed under the Apache License, Version 2.0 (the "License");
# you may not use this file except in compliance with the License.
# You may obtain a copy of the License at
#
#     http://www.apache.org/licenses/LICENSE-2.0
#
# Unless required by applicable law or agreed to in writing, software
# distributed under the License is distributed on an "AS IS" BASIS,
# WITHOUT WARRANTIES OR CONDITIONS OF ANY KIND, either express or implied.
# See the License for the specific language governing permissions and
# limitations under the License.
#

import pytest
from urllib.parse import urlencode
import zipfile
import io
import json

<<<<<<< HEAD
from nomad import files
from nomad.datamodel import results
from nomad.metainfo.elasticsearch_extension import entry_type
=======
from nomad.metainfo.search_extension import search_quantities
from nomad.app.v1.models import AggregateableQuantity, Metric
>>>>>>> e7ffd694

from tests.utils import assert_at_least, assert_url_query_args
from tests.test_files import example_mainfile_contents, append_raw_files  # pylint: disable=unused-import

from .common import assert_response
from ..conftest import example_data as data  # pylint: disable=unused-import

'''
These are the tests for all API operations below ``entries``. The tests are organized
using the following type of methods: fixtures, ``perfrom_*_test``, ``assert_*``, and
``test_*``. While some ``test_*`` methods test individual API operations, some
test methods will test multiple API operations that use common aspects like
supporting queries, pagination, or the owner parameter. The test methods will use
``perform_*_test`` methods as an parameter. Similarely, the ``assert_*`` methods allow
to assert for certain aspects in the responses.
'''


def perform_entries_metadata_test(
        client, owner=None, headers={}, status_code=200,
        entries=None, http_method='get', **kwargs):

    if http_method == 'get':
        params = {}
        if owner is not None:
            params['owner'] = owner
        for value in kwargs.values():
            params.update(**value)
        response = client.get(
            'entries?%s' % urlencode(params, doseq=True), headers=headers)

    elif http_method == 'post':
        body = dict(**kwargs)
        if owner is not None:
            body['owner'] = owner
        response = client.post('entries/query', headers=headers, json=body)

    else:
        assert False

    response_json = assert_entries_metadata_response(response, status_code=status_code)

    if response_json is None:
        return

    assert 'pagination' in response_json
    if entries is not None and entries >= 0:
        assert response_json['pagination']['total'] == entries

    return response_json


def perform_entries_raw_download_test(
        client, headers={}, query={}, owner=None, files={}, entries=-1, files_per_entry=5,
        status_code=200, http_method='get'):

    if owner == 'all':
        # This operation is not allow for owner 'all'
        status_code = 401

    if http_method == 'post':
        body = {'query': query, 'files': files}
        if owner is not None:
            body['owner'] = owner
        response = client.post('entries/raw/download/query', headers=headers, json=body)

    elif http_method == 'get':
        params = dict(**query)
        params.update(**files)
        if owner is not None:
            params['owner'] = owner
        response = client.get('entries/raw/download?%s' % urlencode(params, doseq=True), headers=headers)

    else:
        assert False

    assert_response(response, status_code)
    if status_code == 200:
        assert_raw_zip_file(
            response, files=entries * files_per_entry + 1, manifest_entries=entries,
            compressed=files.get('compress', False))


def perform_entries_raw_test(
        client, owner=None, headers={}, status_code=200,
        entries=None, http_method='get', files_per_entry=-1, **kwargs):

    if owner == 'all':
        # This operation is not allow for owner 'all'
        status_code = 401

    if http_method == 'get':
        params = {}
        if owner is not None:
            params['owner'] = owner
        for value in kwargs.values():
            params.update(**value)
        response = client.get(
            'entries/raw?%s' % urlencode(params, doseq=True), headers=headers)

    elif http_method == 'post':
        body = dict(**kwargs)
        if owner is not None:
            body['owner'] = owner
        response = client.post('entries/raw/query', headers=headers, json=body)

    else:
        assert False

    response_json = assert_entries_raw_metadata_response(response, status_code=status_code)

    if response_json is None:
        return None

    assert 'pagination' in response_json
    if entries is not None:
        assert response_json['pagination']['total'] == entries

    assert_entries_raw_response(response_json, files_per_entry=files_per_entry)

    return response_json


def perform_entries_archive_download_test(
        client, headers={}, query={}, owner=None, files={},
        entries=-1, status_code=200, http_method='get'):

    if owner == 'all':
        # This operation is not allow for owner 'all'
        status_code = 401

    if http_method == 'post':
        body = {'query': query, 'files': files}
        if owner is not None:
            body['owner'] = owner
        response = client.post('entries/archive/download/query', headers=headers, json=body)

    elif http_method == 'get':
        params = dict(**query)
        params.update(**files)
        if owner is not None:
            params['owner'] = owner
        response = client.get('entries/archive/download?%s' % urlencode(params, doseq=True), headers=headers)

    else:
        assert False

    assert_response(response, status_code)
    if status_code == 200:
        assert_archive_zip_file(
            response, entries=entries,
            compressed=files.get('compress', False))


def perform_entries_archive_test(
        client, headers={}, entries=-1, status_code=200, http_method='get', **kwargs):

    if kwargs.get('owner') == 'all':
        # This operation is not allow for owner 'all'
        status_code = 401

    if http_method == 'get':
        assert 'required' not in kwargs
        params = {}
        if 'owner' in kwargs: params.update(owner=kwargs['owner'])
        if 'query' in kwargs: params.update(**kwargs['query'])
        if 'pagination' in kwargs: params.update(**kwargs['pagination'])
        response = client.get('entries/archive?%s' % urlencode(params, doseq=True), headers=headers)

    else:
        body = dict(**kwargs)
        response = client.post('entries/archive/query', headers=headers, json=body)

    assert_response(response, status_code)
    if status_code != 200:
        return None

    json_response = response.json()
    if entries >= 0:
        assert json_response['pagination']['total'] == entries
    for archive_data in json_response['data']:
        required = kwargs.get('required', '*')
        archive = archive_data['archive']
        if required == '*':
            for key in ['section_metadata', 'section_run']:
                assert key in archive
        else:
            for key in required: assert key in archive
            for key in archive: assert key in required

    return json_response


def assert_entry_metadata(response_json):
    if isinstance(response_json['data'], list):
        entries = response_json['data']
    else:
        entries = [response_json['data']]

    for entry in entries:
        if 'required' not in response_json:
            assert 'license' in entry


def assert_entries_metadata_response(response, status_code=None):
    response_json = assert_entries_raw_metadata_response(response, status_code=status_code)
    if response_json is not None:
        assert_entry_metadata(response_json)
    return response_json


def assert_entries_raw_metadata_response(response, status_code=None):
    assert_response(response, status_code)

    if status_code != 200 or response.status_code != 200:
        return None

    response_json = response.json()
    assert 'es_query' not in response_json
    assert 'data' in response_json
    return response_json


def assert_statistic(response_json, name, statistic, size=-1):
    assert 'statistics' in response_json
    assert name in response_json['statistics']
    statistic_response = response_json['statistics'][name]
    for key in ['data', 'size', 'order', 'quantity']:
        assert key in statistic_response

    assert_at_least(statistic, statistic_response)

    default_size = entry_type.quantities[statistic['quantity']].statistics_size
    assert statistic.get('size', default_size) >= len(statistic_response['data'])

    if size != -1:
        assert len(statistic_response['data']) == size

    values = list(statistic_response['data'].keys())
    for index, value in enumerate(values):
        data = statistic_response['data'][value]
        assert 'entries' in data
        for metric in statistic.get('metrics', []):
            assert metric in data

        if index < len(values) - 1:

            def order_value(value, data):
                if statistic_response['order']['type'] == 'entries':
                    return data['entries']
                else:
                    return value

            if statistic_response['order']['direction'] == 'asc':
                assert order_value(value, data) <= order_value(values[index + 1], statistic_response['data'][values[index + 1]])
            else:
                assert order_value(value, data) >= order_value(values[index + 1], statistic_response['data'][values[index + 1]])

    if 'order' in statistic:
        assert statistic_response['order']['type'] == statistic['order'].get('type', 'entries')
        assert statistic_response['order']['direction'] == statistic['order'].get('direction', 'desc')


def assert_required(data, required):
    if 'include' in required:
        for key in data:
            assert key in required['include'] or '%s.*' % key in required['include'] or key == 'entry_id'
    if 'exclude' in required:
        for key in required['exclude']:
            assert key not in data or key == 'entry_id'


def assert_aggregations(response_json, name, agg, total: int, size: int):
    assert 'aggregations' in response_json
    assert name in response_json['aggregations']
    agg_response = response_json['aggregations'][name]

    for key in ['data', 'pagination', 'quantity']:
        assert key in agg_response

    assert_at_least(agg, agg_response)

    n_data = len(agg_response['data'])
    assert agg.get('pagination', {}).get('page_size', 10) >= n_data
    assert agg_response['pagination']['total'] >= n_data
    for item in agg_response['data'].values():
        for key in ['size']:
            assert key in item
            assert item['size'] > 0
    if size >= 0:
        assert n_data == size
    if total >= 0:
        assert agg_response['pagination']['total'] == total

    if 'entries' in agg:
        agg_data = [item['data'][0] for item in agg_response['data'].values()]
    else:
        agg_data = [{agg['quantity']: value} for value in agg_response['data']]

    if 'pagination' in agg:
        assert_pagination(agg['pagination'], agg_response['pagination'], agg_data, is_get=False)
    else:
        assert_pagination({}, agg_response['pagination'], agg_data, order_by=agg['quantity'], is_get=False)

    if 'entries' in agg:
        for item in agg_response['data'].values():
            assert 'data' in item
            assert agg['entries'].get(size, 10) >= len(item['data']) > 0
            if 'required' in agg['entries']:
                for entry in item['data']:
                    assert_required(entry, agg['entries']['required'])


def assert_pagination(pagination, pagination_response, data, order_by=None, order=None, is_get=True):
    assert_at_least(pagination, pagination_response)
    assert len(data) <= pagination_response['page_size']
    assert len(data) <= pagination_response['total']

    if order is None:
        order = pagination_response.get('order', 'asc')
    if order_by is None:
        order_by = pagination_response.get('order_by')

    if order_by is not None:
        for index, item in enumerate(data):
            if index < len(data) - 1 and order_by in item:
                if order == 'desc':
                    assert item[order_by] >= data[index + 1][order_by]
                else:
                    assert item[order_by] <= data[index + 1][order_by]

    if is_get:
        page_size = pagination_response['page_size']
        page = pagination_response.get('page')
        page_url = pagination_response.get('page_url')
        first_page_url = pagination_response.get('first_page_url')
        prev_page_url = pagination_response.get('prev_page_url')
        next_page_url = pagination_response.get('next_page_url')
        next_page_after_value = pagination_response.get('next_page_after_value')

        assert page_url
        if page_size:
            assert first_page_url
            assert_url_query_args(first_page_url, page_after_value=None, page=None)
        if next_page_after_value:
            assert next_page_url
            assert_url_query_args(next_page_url, page_after_value=next_page_after_value, page=None)
        if page and page > 1:
            assert prev_page_url
            assert_url_query_args(prev_page_url, page=page - 1, page_after_value=None)


def assert_raw_zip_file(
        response, files: int = -1, manifest_entries: int = -1, compressed: bool = False):

    manifest_keys = ['entry_id', 'upload_id', 'mainfile']

    assert len(response.content) > 0
    with zipfile.ZipFile(io.BytesIO(response.content)) as zip_file:
        with zip_file.open('manifest.json', 'r') as f:
            manifest = json.load(f)

        with_missing_files = any(entry['entry_id'] == 'id_02' for entry in manifest)
        with_overlapping_files = any(entry['entry_id'] == 'id_11' for entry in manifest)

        assert zip_file.testzip() is None
        zip_files = set(zip_file.namelist())
        if files >= 0:
            if with_missing_files or with_overlapping_files:
                assert files - (5 if with_missing_files else 0) - (4 if with_overlapping_files else 0) <= len(zip_files) < files
            else:
                assert len(zip_files) == files
            assert (zip_file.getinfo(zip_file.namelist()[0]).compress_type > 0) == compressed

        for path in zip_files:
            assert path == 'manifest.json' or path.startswith('id_')

        if manifest_entries >= 0:
            assert len(manifest) == manifest_entries

            for entry in manifest:
                if 'mainfile' in manifest:
                    manifest['mainfile'] in zip_files
                assert all(key in entry for key in manifest_keys)
                assert all(key in manifest_keys for key in entry)


def assert_entries_raw_response(response_json, files_per_entry: int = -1):
    assert 'data' in response_json
    for entry in response_json['data']:
        assert_entry_raw(entry, files_per_entry)


def assert_entry_raw_response(response_json, files_per_entry: int = -1):
    for key in ['entry_id', 'data']:
        assert key in response_json
    assert_entry_raw(response_json['data'], files_per_entry=files_per_entry)


def assert_entry_raw(data, files_per_entry: int = -1):
    for key in ['upload_id', 'entry_id', 'files']:
        assert key in data
    files = data['files']
    if files_per_entry >= 0:
        if data['entry_id'] == 'id_02':
            # missing files
            assert len(files) == 0
        elif data['entry_id'] in ['id_10', 'id_11']:
            # overlapping files
            assert len(files) == files_per_entry + 1
        else:
            assert len(files) == files_per_entry
    for file_ in files:
        assert 'size' in file_
        assert 'path' in file_


def assert_archive_zip_file(response, entries: int = -1, compressed: bool = False):
    manifest_keys = ['entry_id', 'upload_id', 'path', 'parser_name']

    assert len(response.content) > 0
    with zipfile.ZipFile(io.BytesIO(response.content)) as zip_file:
        assert zip_file.testzip() is None
        with zip_file.open('manifest.json', 'r') as f:
            manifest = json.load(f)

        with_missing_files = any(entry['entry_id'] == 'id_02' for entry in manifest)

        zip_files = set(zip_file.namelist())
        if entries >= 0:
            assert len(zip_files) == entries + 1 - (1 if with_missing_files else 0)
            assert (zip_file.getinfo(zip_file.namelist()[0]).compress_type > 0) == compressed

        for path in zip_files:
            assert path.endswith('.json')
            with zip_file.open(path, 'r') as f:
                data = json.load(f)
                if path != 'manifest.json':
                    for key in ['entry_id', 'archive']:
                        assert key in data
                    assert_archive(data['archive'])

        if entries >= 0:
            assert len(manifest) == entries

            for entry in manifest:
                if 'mainfile' in manifest:
                    manifest['path'] in zip_files
                assert all(key in entry for key in manifest_keys)
                assert all(key in manifest_keys for key in entry)


def assert_archive_response(response_json, required=None):
    for key in ['entry_id', 'required', 'data']:
        assert key in response_json
    if required is not None:
        assert required == response_json['required']
    for key in ['entry_id', 'upload_id', 'parser_name', 'archive']:
        assert key in response_json['data']
    assert_archive(response_json['data']['archive'], required=required)


def assert_archive(archive, required=None):
    for key in ['section_metadata']:
        assert key in archive


n_code_names = results.Simulation.program_name.a_elasticsearch.statistics_size
program_name = 'results.method.simulation.program_name'


@pytest.mark.parametrize('statistic, size, status_code, user', [
    pytest.param({'quantity': program_name}, n_code_names, 200, None, id='fixed-values'),
    pytest.param({'quantity': program_name, 'metrics': ['uploads']}, n_code_names, 200, None, id='metrics'),
    pytest.param({'quantity': program_name, 'metrics': ['does not exist']}, -1, 422, None, id='bad-metric'),
    pytest.param({'quantity': 'entry_id', 'size': 1000}, 23, 200, None, id='size-to-large'),
    pytest.param({'quantity': 'entry_id', 'size': 10}, 10, 200, None, id='size'),
    pytest.param({'quantity': 'entry_id', 'size': -1}, -1, 422, None, id='bad-size-1'),
    pytest.param({'quantity': 'entry_id', 'size': 0}, -1, 422, None, id='bad-size-2'),
    pytest.param({'quantity': 'entry_id'}, 10, 200, None, id='size-default'),
    pytest.param({'quantity': 'entry_id', 'value_filter': '_0'}, 9, 200, None, id='filter'),
    pytest.param({'quantity': 'entry_id', 'value_filter': '.*_0.*'}, -1, 422, None, id='bad-filter'),
    pytest.param({'quantity': 'upload_id', 'order': {'type': 'values'}}, 3, 200, 'test_user', id='order-type'),
    pytest.param({'quantity': 'upload_id', 'order': {'direction': 'asc'}}, 3, 200, 'test_user', id='order-direction'),
    pytest.param({'quantity': 'does not exist'}, -1, 422, None, id='bad-quantity')])
def test_entries_statistics(client, data, test_user_auth, statistic, size, status_code, user):
    statistics = {'test_statistic': statistic}
    headers = {}
    if user == 'test_user':
        headers = test_user_auth

    response_json = perform_entries_metadata_test(
        client, headers=headers, owner='visible', statistics=statistics,
        status_code=status_code, http_method='post')

    if response_json is None:
        return

    assert_statistic(response_json, 'test_statistic', statistic, size=size)


def test_entries_statistics_ignore_size(client, data):
    statistic = {'quantity': program_name, 'size': 10}
    statistics = {'test_statistic': statistic}
    response_json = perform_entries_metadata_test(
        client, statistics=statistics, status_code=200, http_method='post')
    statistic.update(size=n_code_names)
    assert_statistic(response_json, 'test_statistic', statistic, size=n_code_names)


def test_entries_all_statistics(client, data):
    statistics = {
        quantity: {'quantity': quantity, 'metrics': [metric for metric in entry_type.metrics]}
        for quantity in entry_type.quantities if entry_type.quantities[quantity].aggregateable}
    response_json = perform_entries_metadata_test(
        client, statistics=statistics, status_code=200, http_method='post')
    for name, statistic in statistics.items():
        assert_statistic(response_json, name, statistic)


@pytest.mark.parametrize('aggregation, total, size, status_code', [
    pytest.param({'quantity': 'upload_id', 'pagination': {'order_by': 'uploader.user_id'}}, 3, 3, 200, id='order-str'),
    pytest.param({'quantity': 'upload_id', 'pagination': {'order_by': 'upload_time'}}, 3, 3, 200, id='order-date'),
    pytest.param({'quantity': 'upload_id', 'pagination': {'order_by': 'results.properties.n_calculations'}}, 3, 3, 200, id='order-int'),
    pytest.param({'quantity': 'results.material.symmetry.structure_name'}, 0, 0, 200, id='no-results'),
    pytest.param({'quantity': 'upload_id', 'pagination': {'page_after_value': 'id_published'}}, 3, 1, 200, id='after'),
    pytest.param({'quantity': 'upload_id', 'pagination': {'order_by': 'uploader.name', 'page_after_value': 'Sheldon Cooper:id_published'}}, 3, 1, 200, id='after-order'),
    pytest.param({'quantity': 'upload_id', 'entries': {'size': 10}}, 3, 3, 200, id='entries'),
    pytest.param({'quantity': 'upload_id', 'entries': {'size': 1}}, 3, 3, 200, id='entries-size'),
    pytest.param({'quantity': 'upload_id', 'entries': {'size': 0}}, -1, -1, 422, id='bad-entries'),
    pytest.param({'quantity': 'upload_id', 'entries': {'size': 10, 'required': {'include': ['entry_id', 'uploader.*']}}}, 3, 3, 200, id='entries-include'),
    pytest.param({'quantity': 'upload_id', 'entries': {'size': 10, 'required': {'exclude': ['files', 'mainfile']}}}, 3, 3, 200, id='entries-exclude')
])
def test_entries_aggregations(client, data, test_user_auth, aggregation, total, size, status_code):
    headers = test_user_auth
    aggregations = {'test_agg_name': aggregation}
    response_json = perform_entries_metadata_test(
        client, headers=headers, owner='visible', aggregations=aggregations,
        pagination=dict(page_size=0),
        status_code=status_code, http_method='post')

    if response_json is None:
        return

    assert_aggregations(response_json, 'test_agg_name', aggregation, total=total, size=size)


@pytest.mark.parametrize('required, status_code', [
    pytest.param({'include': ['entry_id', 'upload_id']}, 200, id='include'),
    pytest.param({'include': ['results.*', 'upload_id']}, 200, id='include-section'),
    pytest.param({'exclude': ['upload_id']}, 200, id='exclude'),
    pytest.param({'exclude': ['missspelled', 'upload_id']}, 422, id='bad-quantitiy'),
    pytest.param({'exclude': ['entry_id']}, 200, id='exclude-id'),
    pytest.param({'exclude': ['results.material.*']}, 200, id='exclude-sub-section'),
    pytest.param({'exclude': ['files', 'results.material.*', 'results.method.*']}, 200, id='exclude-multiple'),
    pytest.param({'include': ['upload_id']}, 200, id='include-id')
])
@pytest.mark.parametrize('http_method', ['post', 'get'])
def test_entries_required(client, data, required, status_code, http_method):
    response_json = perform_entries_metadata_test(
        client, required=required, pagination={'page_size': 1}, status_code=status_code, http_method=http_method)

    if response_json is None:
        return

    assert_required(response_json['data'][0], required)


@pytest.mark.parametrize('entry_id, required, status_code', [
    pytest.param('id_01', {}, 200, id='id'),
    pytest.param('doesnotexist', {}, 404, id='404'),
    pytest.param('id_01', {'include': ['entry_id', 'upload_id']}, 200, id='include'),
    pytest.param('id_01', {'exclude': ['upload_id']}, 200, id='exclude'),
    pytest.param('id_01', {'exclude': ['entry_id', 'upload_id']}, 200, id='exclude-entry-id')
])
def test_entry_metadata(client, data, entry_id, required, status_code):
    response = client.get('entries/%s?%s' % (entry_id, urlencode(required, doseq=True)))
    response_json = assert_entries_metadata_response(response, status_code=status_code)

    if response_json is None:
        return

    assert_required(response_json['data'], required)


@pytest.mark.parametrize('query, files, entries, files_per_entry, status_code', [
    pytest.param({}, {}, 23, 5, 200, id='all'),
    pytest.param({'entry_id': 'id_01'}, {}, 1, 5, 200, id='all'),
    pytest.param({program_name: 'DOESNOTEXIST'}, {}, 0, 5, 200, id='empty')
])
@pytest.mark.parametrize('http_method', ['post', 'get'])
def test_entries_raw(client, data, query, files, entries, files_per_entry, status_code, http_method):
    perform_entries_raw_test(
        client, status_code=status_code, query=query, files=files, entries=entries,
        files_per_entry=files_per_entry, http_method=http_method)


@pytest.mark.parametrize('query, files, entries, files_per_entry, status_code', [
    pytest.param({}, {}, 23, 5, 200, id='all'),
    pytest.param({program_name: 'DOESNOTEXIST'}, {}, 0, 5, 200, id='empty'),
    pytest.param({}, {'glob_pattern': '*.json'}, 23, 1, 200, id='glob'),
    pytest.param({}, {'re_pattern': '[a-z]*\\.aux'}, 23, 4, 200, id='re'),
    pytest.param({}, {'re_pattern': 'test_entry_02'}, 1, 5, 200, id='re-filter-entries'),
    pytest.param({}, {'re_pattern': 'test_entry_02/.*\\.json'}, 1, 1, 200, id='re-filter-entries-and-files'),
    pytest.param({}, {'glob_pattern': '*.json', 're_pattern': '.*\\.aux'}, 23, 4, 200, id='re-overwrites-glob'),
    pytest.param({}, {'re_pattern': '**'}, -1, -1, 422, id='bad-re-pattern'),
    pytest.param({}, {'compress': True}, 23, 5, 200, id='compress')
])
@pytest.mark.parametrize('http_method', ['post', 'get'])
def test_entries_download_raw(client, data, query, files, entries, files_per_entry, status_code, http_method):
    perform_entries_raw_download_test(
        client, status_code=status_code, query=query, files=files, entries=entries,
        files_per_entry=files_per_entry, http_method=http_method)


@pytest.mark.parametrize('http_method', ['post', 'get'])
@pytest.mark.parametrize('test_method', [
    pytest.param(perform_entries_raw_download_test, id='raw-download'),
    pytest.param(perform_entries_archive_download_test, id='archive-download')])
def test_entries_download_max(monkeypatch, client, data, test_method, http_method):
    monkeypatch.setattr('nomad.config.max_entry_download', 20)

    test_method(client, status_code=400, http_method=http_method)


@pytest.mark.parametrize('entry_id, files_per_entry, status_code', [
    pytest.param('id_01', 5, 200, id='id'),
    pytest.param('id_embargo', -1, 404, id='404'),
    pytest.param('doesnotexist', -1, 404, id='404')])
def test_entry_raw(client, data, entry_id, files_per_entry, status_code):
    response = client.get('entries/%s/raw' % entry_id)
    assert_response(response, status_code)
    if status_code == 200:
        assert_entry_raw_response(response.json(), files_per_entry=files_per_entry)


@pytest.mark.parametrize('entry_id, files, files_per_entry, status_code', [
    pytest.param('id_01', {}, 5, 200, id='id'),
    pytest.param('doesnotexist', {}, -1, 404, id='404'),
    pytest.param('id_01', {'glob_pattern': '*.json'}, 1, 200, id='glob'),
    pytest.param('id_01', {'re_pattern': '[a-z]*\\.aux'}, 4, 200, id='re'),
    pytest.param('id_01', {'re_pattern': '**'}, -1, 422, id='bad-re-pattern'),
    pytest.param('id_01', {'compress': True}, 5, 200, id='compress')])
def test_entry_raw_download(client, data, entry_id, files, files_per_entry, status_code):
    response = client.get('entries/%s/raw/download?%s' % (entry_id, urlencode(files, doseq=True)))
    assert_response(response, status_code)
    if status_code == 200:
        assert_raw_zip_file(
            response, files=files_per_entry + 1, manifest_entries=1,
            compressed=files.get('compress', False))


@pytest.fixture(scope='module')
def data_with_compressed_files(data):
    append_raw_files(
        'id_published', 'tests/data/api/mainfile.xz', 'test_content/subdir/test_entry_02/mainfile.xz')
    append_raw_files(
        'id_published', 'tests/data/api/mainfile.gz', 'test_content/subdir/test_entry_02/mainfile.gz')


@pytest.mark.parametrize('entry_id, path, params, status_code', [
    pytest.param('id_01', 'mainfile.json', {}, 200, id='id'),
    pytest.param('doesnotexist', 'mainfile.json', {}, 404, id='404-entry'),
    pytest.param('id_01', 'doesnot.exist', {}, 404, id='404-file'),
    pytest.param('id_01', 'mainfile.json', {'offset': 10, 'length': 10}, 200, id='offset-length'),
    pytest.param('id_01', 'mainfile.json', {'length': 1000000}, 200, id='length-too-large'),
    pytest.param('id_01', 'mainfile.json', {'offset': 1000000}, 200, id='offset-too-large'),
    pytest.param('id_01', 'mainfile.json', {'offset': -1}, 422, id='bad-offset'),
    pytest.param('id_01', 'mainfile.json', {'length': -1}, 422, id='bad-length'),
    pytest.param('id_01', 'mainfile.json', {'decompress': True}, 200, id='decompress-json'),
    pytest.param('id_02', 'mainfile.xz', {'decompress': True}, 200, id='decompress-xz'),
    pytest.param('id_02', 'mainfile.gz', {'decompress': True}, 200, id='decompress-gz'),
    pytest.param('id_unpublished', 'mainfile.json', {}, 404, id='404-unpublished'),
    pytest.param('id_embargo', 'mainfile.json', {}, 404, id='404-embargo'),
    pytest.param('id_embargo', 'mainfile.json', {'user': 'test-user'}, 200, id='embargo'),
    pytest.param('id_embargo', 'mainfile.json', {'user': 'other-test-user'}, 404, id='404-embargo-shared'),
    pytest.param('id_embargo_shared', 'mainfile.json', {'user': 'other-test-user'}, 200, id='embargo-shared')
])
def test_entry_raw_download_file(
        client, data_with_compressed_files, example_mainfile_contents, test_user_auth, other_test_user_auth,
        entry_id, path, params, status_code):

    user = params.get('user')
    if user:
        del(params['user'])
        if user == 'test-user':
            headers = test_user_auth
        elif user == 'other-test-user':
            headers = other_test_user_auth
    else:
        headers = {}

    response = client.get(
        f'entries/{entry_id}/raw/download/{path}?{urlencode(params, doseq=True)}',
        headers=headers)

    assert_response(response, status_code)
    if status_code == 200:
        content = response.text
        if path.endswith('.json'):
            offset = params.get('offset', 0)
            length = params.get('length', len(example_mainfile_contents) - offset)
            assert content == example_mainfile_contents[offset:offset + length]
        else:
            assert content == 'test content\n'


@pytest.mark.parametrize('query, files, entries, status_code', [
    pytest.param({}, {}, 23, 200, id='all'),
    pytest.param({program_name: 'DOESNOTEXIST'}, {}, -1, 200, id='empty'),
    pytest.param({}, {'compress': True}, 23, 200, id='compress')
])
@pytest.mark.parametrize('http_method', ['post', 'get'])
def test_entries_archive_download(client, data, query, files, entries, status_code, http_method):
    perform_entries_archive_download_test(
        client, status_code=status_code, query=query, files=files, entries=entries,
        http_method=http_method)


@pytest.mark.parametrize('required, status_code', [
    pytest.param('*', 200, id='full'),
    pytest.param({'section_metadata': '*'}, 200, id='partial'),
    pytest.param({'section_run': {'section_system[NOTANINT]': '*'}}, 422, id='bad-required-1'),
    pytest.param({'section_metadata': {'owners[NOTANINT]': '*'}}, 422, id='bad-required-2'),
    pytest.param({'DOESNOTEXIST': '*'}, 422, id='bad-required-3')
])
def test_entries_archive(client, data, required, status_code):
    perform_entries_archive_test(
        client, status_code=status_code, required=required, http_method='post')


@pytest.mark.parametrize('entry_id, status_code', [
    pytest.param('id_01', 200, id='id'),
    pytest.param('id_02', 404, id='404-not-visible'),
    pytest.param('doesnotexist', 404, id='404-does-not-exist')])
def test_entry_archive(client, data, entry_id, status_code):
    response = client.get('entries/%s/archive' % entry_id)
    assert_response(response, status_code)
    if status_code == 200:
        assert_archive_response(response.json())


@pytest.mark.parametrize('entry_id, required, status_code', [
    pytest.param('id_01', '*', 200, id='full'),
    pytest.param('id_02', '*', 404, id='404'),
    pytest.param('id_01', {'section_metadata': '*'}, 200, id='partial'),
    pytest.param('id_01', {'section_run': {'section_system[NOTANINT]': '*'}}, 422, id='bad-required-1'),
    pytest.param('id_01', {'section_metadata': {'owners[NOTANINT]': '*'}}, 422, id='bad-required-2'),
    pytest.param('id_01', {'DOESNOTEXIST': '*'}, 422, id='bad-required-3'),
    pytest.param('id_01', {'resolve-inplace': 'NotBool', 'section_workflow': '*'}, 422, id='bad-required-4'),
    pytest.param('id_01', {'resolve-inplace': True, 'section_metadata': 'include-resolved'}, 200, id='resolve-inplace')
])
def test_entry_archive_query(client, data, entry_id, required, status_code):
    response = client.post('entries/%s/archive/query' % entry_id, json={
        'required': required
    })
    assert_response(response, status_code)
    if status_code == 200:
        assert_archive_response(response.json(), required=required)


def perform_entries_owner_test(
        client, test_user_auth, other_test_user_auth, admin_user_auth,
        owner, user, status_code, total, http_method, test_method):

    headers = None
    if user == 'test_user':
        headers = test_user_auth
    elif user == 'other_test_user':
        headers = other_test_user_auth
    elif user == 'admin_user':
        headers = admin_user_auth
    elif user == 'bad_user':
        headers = {'Authorization': 'Bearer NOTATOKEN'}

    test_method(
        client, headers=headers, owner=owner, status_code=status_code, entries=total,
        http_method=http_method)


elements = 'results.material.elements'
n_elements = 'results.material.n_elements'


@pytest.mark.parametrize('query, status_code, total', [
    pytest.param({}, 200, 23, id='empty'),
    pytest.param('str', 422, -1, id='not-dict'),
    pytest.param({'entry_id': 'id_01'}, 200, 1, id='match'),
    pytest.param({'mispelled': 'id_01'}, 422, -1, id='not-quantity'),
    pytest.param({'entry_id': ['id_01', 'id_02']}, 200, 0, id='match-list-0'),
    pytest.param({'entry_id': 'id_01', elements: ['H', 'O']}, 200, 1, id='match-list-1'),
    pytest.param({'entry_id:any': ['id_01', 'id_02']}, 200, 2, id='any-short'),
    pytest.param({'entry_id': {'any': ['id_01', 'id_02']}}, 200, 2, id='any'),
    pytest.param({'entry_id': {'any': 'id_01'}}, 422, -1, id='any-not-list'),
    pytest.param({'entry_id:any': 'id_01'}, 422, -1, id='any-short-not-list'),
    pytest.param({'entry_id:gt': 'id_01'}, 200, 22, id='gt-short'),
    pytest.param({'entry_id': {'gt': 'id_01'}}, 200, 22, id='gt'),
    pytest.param({'entry_id': {'gt': ['id_01']}}, 422, 22, id='gt-list'),
    pytest.param({'entry_id': {'missspelled': 'id_01'}}, 422, -1, id='not-op'),
    pytest.param({'entry_id:lt': ['id_01']}, 422, -1, id='gt-shortlist'),
    pytest.param({'entry_id:misspelled': 'id_01'}, 422, -1, id='not-op-short'),
    pytest.param({'or': [{'entry_id': 'id_01'}, {'entry_id': 'id_02'}]}, 200, 2, id='or'),
    pytest.param({'or': {'entry_id': 'id_01', program_name: 'VASP'}}, 422, -1, id='or-not-list'),
    pytest.param({'and': [{'entry_id': 'id_01'}, {'entry_id': 'id_02'}]}, 200, 0, id='and'),
    pytest.param({'not': {'entry_id': 'id_01'}}, 200, 22, id='not'),
    pytest.param({'not': [{'entry_id': 'id_01'}]}, 422, -1, id='not-list'),
    pytest.param({'not': {'not': {'entry_id': 'id_01'}}}, 200, 1, id='not-nested-not'),
    pytest.param({'not': {'entry_id:any': ['id_01', 'id_02']}}, 200, 21, id='not-nested-any'),
    pytest.param({'and': [{'entry_id:any': ['id_01', 'id_02']}, {'entry_id:any': ['id_02', 'id_03']}]}, 200, 1, id='and-nested-any'),
    pytest.param({'and': [{'not': {'entry_id': 'id_01'}}, {'not': {'entry_id': 'id_02'}}]}, 200, 21, id='not-nested-not')
])
@pytest.mark.parametrize('test_method', [
    pytest.param(perform_entries_metadata_test, id='metadata'),
    pytest.param(perform_entries_raw_download_test, id='raw-download'),
    pytest.param(perform_entries_raw_test, id='raw'),
    pytest.param(perform_entries_archive_test, id='archive'),
    pytest.param(perform_entries_archive_download_test, id='archive-download')])
def test_entries_post_query(client, data, query, status_code, total, test_method):
    response_json = test_method(client, query=query, status_code=status_code, entries=total, http_method='post')

    response = client.post('entries/query', json={'query': query})
    response_json = assert_entries_metadata_response(response, status_code=status_code)

    if response_json is None:
        return

    if 'pagination' not in response_json:
        return

    pagination = response_json['pagination']
    assert pagination['total'] == total
    assert pagination['page_size'] == 10
    assert pagination['order_by'] == 'entry_id'
    assert pagination['order'] == 'asc'
    assert ('next_page_after_value' in pagination) == (total > 10)


@pytest.mark.parametrize('query, status_code, total', [
    pytest.param({}, 200, 23, id='empty'),
    pytest.param({'entry_id': 'id_01'}, 200, 1, id='match'),
    pytest.param({'mispelled': 'id_01'}, 200, 23, id='not-quantity'),
    pytest.param({'entry_id': ['id_01', 'id_02']}, 200, 2, id='match-many-or'),
    pytest.param({elements: ['H', 'O']}, 200, 23, id='match-list-many-and-1'),
    pytest.param({elements: ['H', 'O', 'Zn']}, 200, 0, id='match-list-many-and-2'),
    pytest.param({n_elements: 2}, 200, 23, id='match-int'),
    pytest.param({n_elements + '__gt': 2}, 200, 0, id='gt-int'),
    pytest.param({'calc_id__any': ['id_01', 'id_02']}, 200, 2, id='any'),
    pytest.param({'calc_id__any': 'id_01'}, 200, 1, id='any-not-list'),
    pytest.param({'calc_id__gt': 'id_01'}, 200, 22, id='gt'),
    pytest.param({'calc_id__gt': ['id_01', 'id_02']}, 422, -1, id='gt-list'),
    pytest.param({'calc_id__missspelled': 'id_01'}, 422, -1, id='not-op-1'),
    pytest.param({n_elements + '__missspelled': 2}, 422, -1, id='not-op-2'),
    pytest.param({'q': 'calc_id__id_01'}, 200, 1, id='q-match'),
    pytest.param({'q': 'missspelled__id_01'}, 422, -1, id='q-bad-quantity'),
    pytest.param({'q': 'bad_encoded'}, 422, -1, id='q-bad-encode'),
    pytest.param({'q': n_elements + '__2'}, 200, 23, id='q-match-int'),
    pytest.param({'q': n_elements + '__gt__2'}, 200, 0, id='q-gt'),
    # TODO
    # pytest.param({'q': 'dft.workflow.section_geometry_optimization.final_energy_difference__1e-24'}, 200, 0, id='foat'),
    pytest.param({'q': 'domain__dft'}, 200, 23, id='enum'),
    pytest.param({'q': 'upload_time__gt__2014-01-01'}, 200, 23, id='datetime'),
    pytest.param({'q': [elements + '__all__H', elements + '__all__O']}, 200, 23, id='q-all'),
    pytest.param({'q': [elements + '__all__H', elements + '__all__X']}, 200, 0, id='q-all')
])
@pytest.mark.parametrize('test_method', [
    pytest.param(perform_entries_metadata_test, id='metadata'),
    pytest.param(perform_entries_raw_download_test, id='raw-download'),
    pytest.param(perform_entries_raw_test, id='raw'),
    pytest.param(perform_entries_archive_test, id='archive'),
    pytest.param(perform_entries_archive_download_test, id='archive-download')])
def test_entries_get_query(client, data, query, status_code, total, test_method):
    response_json = test_method(
        client, query=query, status_code=status_code, entries=total, http_method='get')

    if response_json is None:
        return

    if 'pagination' not in response_json:
        return

    response = client.get('entries?%s' % urlencode(query, doseq=True))

    response_json = assert_entries_metadata_response(response, status_code=status_code)

    if response_json is None:
        return

    pagination = response_json['pagination']
    assert pagination['total'] == total
    assert pagination['page_size'] == 10
    assert pagination['order_by'] == 'entry_id'
    assert pagination['order'] == 'asc'
    assert ('next_page_after_value' in pagination) == (total > 10)


@pytest.mark.parametrize('owner, user, status_code, total', [
    pytest.param('user', None, 401, -1, id='user-wo-auth'),
    pytest.param('staging', None, 401, -1, id='staging-wo-auth'),
    pytest.param('visible', None, 200, 23, id='visible-wo-auth'),
    pytest.param('admin', None, 401, -1, id='admin-wo-auth'),
    pytest.param('shared', None, 401, -1, id='shared-wo-auth'),
    pytest.param('public', None, 200, 23, id='public-wo-auth'),

    pytest.param('user', 'test_user', 200, 27, id='user-test-user'),
    pytest.param('staging', 'test_user', 200, 2, id='staging-test-user'),
    pytest.param('visible', 'test_user', 200, 27, id='visible-test-user'),
    pytest.param('admin', 'test_user', 401, -1, id='admin-test-user'),
    pytest.param('shared', 'test_user', 200, 27, id='shared-test-user'),
    pytest.param('public', 'test_user', 200, 23, id='public-test-user'),

    pytest.param('user', 'other_test_user', 200, 0, id='user-other-test-user'),
    pytest.param('staging', 'other_test_user', 200, 1, id='staging-other-test-user'),
    pytest.param('visible', 'other_test_user', 200, 25, id='visible-other-test-user'),
    pytest.param('shared', 'other_test_user', 200, 2, id='shared-other-test-user'),
    pytest.param('public', 'other_test_user', 200, 23, id='public-other-test-user'),

    pytest.param('all', None, 200, 25, id='metadata-all-wo-auth'),
    pytest.param('all', 'test_user', 200, 27, id='metadata-all-test-user'),
    pytest.param('all', 'other_test_user', 200, 26, id='metadata-all-other-test-user'),

    pytest.param('admin', 'admin_user', 200, 27, id='admin-admin-user'),
    pytest.param('all', 'bad_user', 401, -1, id='bad-credentials')
])
@pytest.mark.parametrize('http_method', ['post', 'get'])
@pytest.mark.parametrize('test_method', [
    pytest.param(perform_entries_metadata_test, id='metadata'),
    pytest.param(perform_entries_raw_download_test, id='raw-download'),
    pytest.param(perform_entries_raw_test, id='raw'),
    pytest.param(perform_entries_archive_test, id='archive'),
    pytest.param(perform_entries_archive_download_test, id='archive-download')])
def test_entries_owner(
        client, data, test_user_auth, other_test_user_auth, admin_user_auth,
        owner, user, status_code, total, http_method, test_method):

    perform_entries_owner_test(
        client, test_user_auth, other_test_user_auth, admin_user_auth,
        owner, user, status_code, total, http_method, test_method)


@pytest.mark.parametrize('pagination, response_pagination, status_code', [
    pytest.param({}, {'total': 23, 'page_size': 10, 'next_page_after_value': 'id_10'}, 200, id='empty'),
    pytest.param({'page_size': 1}, {'total': 23, 'page_size': 1, 'next_page_after_value': 'id_01'}, 200, id='size'),
    pytest.param({'page_size': 0}, {'total': 23, 'page_size': 0}, 200, id='size-0'),
    pytest.param({'page_size': 1, 'page_after_value': 'id_01'}, {'page_after_value': 'id_01', 'next_page_after_value': 'id_02'}, 200, id='after'),
    pytest.param({'page_size': 1, 'page_after_value': 'id_02', 'order': 'desc'}, {'next_page_after_value': 'id_01'}, 200, id='after-desc'),
    pytest.param({'page_size': 1, 'order_by': n_elements}, {'next_page_after_value': '2:id_01'}, 200, id='order-by-after-int'),
    pytest.param({'page_size': 1, 'order_by': program_name}, {'next_page_after_value': 'VASP:id_01'}, 200, id='order-by-after-nested'),
    pytest.param({'page_size': -1}, None, 422, id='bad-size'),
    pytest.param({'order': 'misspelled'}, None, 422, id='bad-order'),
    pytest.param({'order_by': 'misspelled'}, None, 422, id='bad-order-by'),
    pytest.param({'order_by': elements, 'page_after_value': 'H:id_01'}, None, 422, id='order-by-list'),
    pytest.param({'order_by': n_elements, 'page_after_value': 'some'}, None, 400, id='order-by-bad-after'),
    pytest.param({'page': 1, 'page_size': 1}, {'total': 23, 'page_size': 1, 'next_page_after_value': 'id_02', 'page': 1}, 200, id='page-1'),
    pytest.param({'page': 2, 'page_size': 1}, {'total': 23, 'page_size': 1, 'next_page_after_value': 'id_03', 'page': 2}, 200, id='page-2'),
    pytest.param({'page': 1000, 'page_size': 10}, None, 422, id='page-too-large'),
    pytest.param({'page': 9999, 'page_size': 1}, None, 200, id='page-just-small-enough'),
])
@pytest.mark.parametrize('http_method', ['post', 'get'])
@pytest.mark.parametrize('test_method', [
    pytest.param(perform_entries_metadata_test, id='metadata'),
    pytest.param(perform_entries_raw_test, id='raw'),
    pytest.param(perform_entries_archive_test, id='archive')])
def test_entries_pagination(client, data, pagination, response_pagination, status_code, http_method, test_method):
    response_json = test_method(
        client, pagination=pagination, status_code=status_code, http_method=http_method)

    if response_json is None:
        return

    assert_pagination(pagination, response_json['pagination'], response_json['data'], is_get=(http_method == 'get'))<|MERGE_RESOLUTION|>--- conflicted
+++ resolved
@@ -22,16 +22,10 @@
 import io
 import json
 
-<<<<<<< HEAD
-from nomad import files
 from nomad.datamodel import results
 from nomad.metainfo.elasticsearch_extension import entry_type
-=======
-from nomad.metainfo.search_extension import search_quantities
-from nomad.app.v1.models import AggregateableQuantity, Metric
->>>>>>> e7ffd694
-
-from tests.utils import assert_at_least, assert_url_query_args
+
+from tests.utils import assert_at_least, assert_url_query_args, ExampleData
 from tests.test_files import example_mainfile_contents, append_raw_files  # pylint: disable=unused-import
 
 from .common import assert_response
@@ -682,12 +676,48 @@
             compressed=files.get('compress', False))
 
 
-@pytest.fixture(scope='module')
-def data_with_compressed_files(data):
+@pytest.fixture(scope='function')
+def example_data_with_compressed_files(elastic_module, raw_files_module, mongo_module, test_user, other_test_user, normalized):
+    data = ExampleData(
+        uploader=test_user)
+
+    data.create_upload(
+        upload_id='with_compr_published',
+        published=True)
+    data.create_entry(
+        upload_id='with_compr_published',
+        calc_id='with_compr_published',
+        mainfile='test_content/test_entry/mainfile.json',
+        shared_with=[])
+    data.create_upload(
+        upload_id='with_compr_unpublished',
+        published=False)
+    data.create_entry(
+        upload_id='with_compr_unpublished',
+        calc_id='with_compr_unpublished',
+        mainfile='test_content/test_entry/mainfile.json',
+        shared_with=[])
+
+    data.save()
+
     append_raw_files(
-        'id_published', 'tests/data/api/mainfile.xz', 'test_content/subdir/test_entry_02/mainfile.xz')
+        'with_compr_published', 'tests/data/api/mainfile.xz',
+        'test_content/test_entry/mainfile.xz')
     append_raw_files(
-        'id_published', 'tests/data/api/mainfile.gz', 'test_content/subdir/test_entry_02/mainfile.gz')
+        'with_compr_published', 'tests/data/api/mainfile.gz',
+        'test_content/test_entry/mainfile.gz')
+    append_raw_files(
+        'with_compr_unpublished', 'tests/data/api/mainfile.xz',
+        'test_content/test_entry/mainfile.xz')
+    append_raw_files(
+        'with_compr_unpublished', 'tests/data/api/mainfile.gz',
+        'test_content/test_entry/mainfile.gz')
+
+    yield
+
+    data.delete()
+    from nomad.search.v1 import search
+    assert search(query=dict(upload_id='with_compr_published')).pagination.total == 0
 
 
 @pytest.mark.parametrize('entry_id, path, params, status_code', [
@@ -700,8 +730,10 @@
     pytest.param('id_01', 'mainfile.json', {'offset': -1}, 422, id='bad-offset'),
     pytest.param('id_01', 'mainfile.json', {'length': -1}, 422, id='bad-length'),
     pytest.param('id_01', 'mainfile.json', {'decompress': True}, 200, id='decompress-json'),
-    pytest.param('id_02', 'mainfile.xz', {'decompress': True}, 200, id='decompress-xz'),
-    pytest.param('id_02', 'mainfile.gz', {'decompress': True}, 200, id='decompress-gz'),
+    pytest.param('with_compr_published', 'mainfile.xz', {'decompress': True}, 200, id='decompress-xz-published'),
+    pytest.param('with_compr_published', 'mainfile.gz', {'decompress': True}, 200, id='decompress-gz-published'),
+    pytest.param('with_compr_unpublished', 'mainfile.xz', {'decompress': True, 'user': 'test-user'}, 200, id='decompress-xz-unpublished'),
+    pytest.param('with_compr_unpublished', 'mainfile.gz', {'decompress': True, 'user': 'test-user'}, 200, id='decompress-gz-unpublished'),
     pytest.param('id_unpublished', 'mainfile.json', {}, 404, id='404-unpublished'),
     pytest.param('id_embargo', 'mainfile.json', {}, 404, id='404-embargo'),
     pytest.param('id_embargo', 'mainfile.json', {'user': 'test-user'}, 200, id='embargo'),
@@ -709,7 +741,7 @@
     pytest.param('id_embargo_shared', 'mainfile.json', {'user': 'other-test-user'}, 200, id='embargo-shared')
 ])
 def test_entry_raw_download_file(
-        client, data_with_compressed_files, example_mainfile_contents, test_user_auth, other_test_user_auth,
+        client, data, example_data_with_compressed_files, example_mainfile_contents, test_user_auth, other_test_user_auth,
         entry_id, path, params, status_code):
 
     user = params.get('user')
