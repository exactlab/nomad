--- conflicted
+++ resolved
@@ -598,36 +598,21 @@
         search.Entry.from_calc_with_metadata(calc_with_metadata).save(refresh=True)
 
         calc_with_metadata.update(
-<<<<<<< HEAD
             calc_id='2', uploader=other_test_user.user_id, published=True,
             with_embargo=False, pid=2, upload_time=today - datetime.timedelta(days=5),
-            external_id='external_id')
-=======
-            calc_id='2', uploader=other_test_user.to_popo(), published=True,
-            with_embargo=False, pid=2, upload_time=today - datetime.timedelta(days=5), external_id='external_2')
->>>>>>> c8aed118
+            external_id='external_2')
         calc_with_metadata.update(
             atoms=['Fe'], comment='this is a specific word', formula='AAA', basis_set='zzz')
         search.Entry.from_calc_with_metadata(calc_with_metadata).save(refresh=True)
 
         calc_with_metadata.update(
-<<<<<<< HEAD
             calc_id='3', uploader=other_test_user.user_id, published=False,
-            with_embargo=False, pid=3, external_id='external_id')
+            with_embargo=False, pid=3, external_id='external_3')
         search.Entry.from_calc_with_metadata(calc_with_metadata).save(refresh=True)
 
         calc_with_metadata.update(
             calc_id='4', uploader=other_test_user.user_id, published=True,
-            with_embargo=True, pid=4, external_id='external_id')
-=======
-            calc_id='3', uploader=other_test_user.to_popo(), published=False,
-            with_embargo=False, pid=3, external_id='external_3')
-        search.Entry.from_calc_with_metadata(calc_with_metadata).save(refresh=True)
-
-        calc_with_metadata.update(
-            calc_id='4', uploader=other_test_user.to_popo(), published=True,
             with_embargo=True, pid=4, external_id='external_4')
->>>>>>> c8aed118
         search.Entry.from_calc_with_metadata(calc_with_metadata).save(refresh=True)
 
     def assert_search(self, rv: Any, number_of_calcs: int) -> dict:
@@ -726,27 +711,6 @@
         rv = api.get('/repo/%s' % query_string)
         self.assert_search(rv, calcs)
 
-<<<<<<< HEAD
-    @pytest.mark.parametrize('calcs, quantity, value', [
-        (2, 'system', 'bulk'),
-        (0, 'system', 'atom'),
-        (1, 'atoms', 'Br'),
-        (1, 'atoms', 'Fe'),
-        (0, 'atoms', ['Fe', 'Br', 'A', 'B']),
-        (0, 'only_atoms', ['Br', 'Si']),
-        (1, 'only_atoms', ['Fe']),
-        (1, 'only_atoms', ['Br', 'K', 'Si']),
-        (1, 'only_atoms', ['Br', 'Si', 'K']),
-        (1, 'comment', 'specific'),
-        (1, 'authors', 'Leonard Hofstadter'),
-        (2, 'files', 'test/mainfile.txt'),
-        (2, 'paths', 'mainfile.txt'),
-        (2, 'paths', 'test'),
-        (2, 'quantities', ['wyckoff_letters_primitive', 'hall_number']),
-        (0, 'quantities', 'dos'),
-        (1, 'external_id', 'external_id'),
-        (0, 'external_id', 'external')
-=======
     @pytest.mark.parametrize('calcs, quantity, value, user', [
         (2, 'system', 'bulk', 'test_user'),
         (0, 'system', 'atom', 'test_user'),
@@ -768,7 +732,6 @@
         (1, 'external_id', 'external_2', 'test_user'),
         (1, 'external_id', 'external_2,external_3', 'test_user'),
         (0, 'external_id', 'external_x', 'test_user')
->>>>>>> c8aed118
     ])
     def test_search_parameters(
             self, api, example_elastic_calcs, no_warn, test_user_auth,
